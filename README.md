# Pipelines contrib repo


# Add pipelines to your project
`dlt` offers an `init` command that will clone and inject any pipeline from this repository into your project, setup the credentials and python dependencies. Please follow our [docs](https://dlthub.com/docs/walkthroughs/add-a-pipeline)

# Contact us and get help
Join our slack by following the [invitation link](https://join.slack.com/t/dlthub-community/shared_invite/zt-1n5193dbq-rCBmJ6p~ckpSFK4hCF2dYA)

For people using the pipelines: `technical-help` channel

For contributors: `dlt-contributors` channel

<<<<<<< HEAD
# Submit new pipelines or bugfixes
=======
# Development
`dlt` uses `poetry` to manage, build and version the package. It also uses `make` to automate tasks. To start
```sh
make install-poetry  # will install poetry, to be run outside virtualenv
```
then
```sh
make dev  # will install all deps including dev
```
Executing `poetry shell` and working in it is very convenient at this moment.

## Python version
Use python 3.8 for development which is the lowest supported version for `dlt`. You'll need `distutils` and `venv`:
>>>>>>> c9431274

**If you want to share your working pipeline with the community**

<<<<<<< HEAD
1. Create an issue that describes the pipeline using [community pipeline template](https://github.com/dlt-hub/pipelines/issues/new?template=new-community-pipeline.md)
2. Make a feature branch
3. Follow the guidelines from **How to contribute** chapter
4. Commit to that branch when you work. Please use descriptive commit names
5. Make a PR to master branch
6. We'll do code reviews quickly
=======
## Typing and linting
`dlt` uses `mypy` and `flake8` with several plugins for linting. We do not reorder imports or reformat code. To lint the code do `make lint`.
>>>>>>> c9431274

**If you want us or someone else to build a new pipeline**

Here's the [pipeline request template](https://github.com/dlt-hub/pipelines/issues/new?template=pipeline-request.md)

**If you want to report a bug in one of the pipelines**

Use the [bug report template](https://github.com/dlt-hub/pipelines/issues/new?template=bug-report.md)

# Read the docs on building blocks

If you are new to `dlt` complete the [Getting started](https://dlthub.com/docs/getting-started) and the [Walkthroughs](https://dlthub.com/docs/walkthroughs/create-a-pipeline) so you have a feeling what is dlt and **how people will use your pipeline**.

We strongly suggest that you build your pipelines out of existing building blocks.

* Declare your [resources](https://dlthub.com/docs/general-usage/resource) and group them in [sources](https://dlthub.com/docs/general-usage/source) using Python decorators.
* [Create pipelines with multiple steps](https://dlthub.com/docs/general-usage/resource#feeding-data-from-one-resource-into-another) to load additional data or enrich it
* [Append, replace and merge your tables](https://dlthub.com/docs/general-usage/incremental-loading)
* [Transform your data in python](https://dlthub.com/docs/general-usage/resource#customize-resources) and see some [examples of customizations](https://dlthub.com/docs/customizations/customizing-pipelines/renaming_columns)
* [Set up "last value" incremental loading](https://dlthub.com/docs/general-usage/incremental-loading#incremental-loading-with-last-value)

Concepts to grasp
* [Credentials](https://dlthub.com/docs/general-usage/credentials) and their ["under the hood"](https://github.com/dlt-hub/dlt/blob/devel/docs/technical/secrets_and_config.md)
* [Schemas, naming conventions and data normalization](https://dlthub.com/docs/general-usage/schema).
* [How we distribute pipelines to our users](DISTRIBUTION.md)

# Contribute pipeline step by step

All repo code reside in `pipelines` folder. Each pipeline has its own **pipeline folder** (ie. `chess`) where the `dlt.source` and `dlt.resource` functions are present. The internal organization of this folder is up to the contributor. For each pipeline there's a also a script with the example usages (ie. `chess_pipeline.py`). The intention is to show the user how the sources/resources may be called and let the user to copy the code from it.

## Steps to add a new pipeline `<name>`

1. Create a folder (**pipeline folder**) with your pipeline `<name>` in `pipelines`. Place all your code in that folder.
2. Place (decorated) source/resource functions in the **main module** named as **pipeline folder** (the `__init__.py` also works)
3. Try to separate your code where the part that you want people to hack stays in **main module** and the rest goes to some helper modules.
4. Create a demo/usage script with the name `<name>_pipeline.py` and place it in `pipelines`. Make it work with `postgres` or `duckdb` so it is easy to try them out
5. Add pipeline specific dependencies as described below
6. Add example credentials to this repo as described below.
7. Add one liner module docstring to the `__init__.py` in **pipeline folder**. `dlt init --list-pipelines` will use this line as pipeline description.
8. The pipeline must pass linter stage.

## Pipeline specific dependencies.
If pipeline requires additional dependencies that are not available in `dlt` they may be added as follows:

1. Use `poetry` to add it to the group with the same name as pipeline. Example: chess pipeline uses `python-chess` to decode game moves. Dependency was added with `poetry add -G chess python-chess`
2. Add `requirements.txt` file in **pipeline folder** and add the dependency there.

## Python module import structure
**Use relative imports**. Your code will be imported as source code and everything under **pipeline folder** must be self-contained and isolated. Example (from `google_sheets`)
```python
from .helpers.data_processing import get_spreadsheet_id
from .helpers.api_calls import api_auth
from .helpers import api_calls
```

In your **Create a demo/usage script** use normal imports - as you would use in standalone script.
Example (from `pipedrive`):
```python
import dlt
from pipedrive import pipedrive_source
```

## The demo/usage pipeline script: `<name>_pipeline.py`
This script is distributed by `dlt init` with the other pipeline `<name>` files. It will be a first touch point with your users. It will be used by them as a starting point or as a source of code snippets. The ideal content for the script:
1. Shows a few usage examples with different source/resource arguments combinations that you think are the most common cases for your user.
2. If you provide any customizations/transformations then show how to use them.
3. Any code snippet that will speed the user up.

Examples:
* [chess](pipelines/chess_pipeline.py)
* [pipedrive](pipelines/pipedrive_pipeline.py)


## Run your demo scripts
It would be perfect if you are able to run the demo scripts. If you are contributing a working pipeline you can probably re-use your test accounts, data and credentials. You can test the scripts by loading to local `duckdb` or `postgres` as explained later.

Your working dir must be `pipelines` otherwise `dlt` will not find the `.dlt` folder with secrets.

### Common credentials and configuration
**All pipeline tests and usage/example scripts share the same config and credential files** that are present in `pipelines/.dlt`.

This makes running locally much easier and `dlt` configuration is flexible enough to apply to many pipelines in one folder.

### Destination credentials
Please look at `example.secrets.toml` in `.dlt` folder on how to configure `postgres`, `redshift` and `bigquery` destination credentials. Those credentials are shared by all pipelines.

Then you can create your `secrets.toml` with the credentials you need. The `duckdb` and `postgres` destinations work locally and we suggest you use them for initial testing.

As explained in technical docs, both native form (ie. database connection string) or dictionary representation (a python dict with *host* *database* *password* etc.) can be used.

### Adding source config and credentials
If you add a new pipeline that require a secret value, please add a placeholder to `example.secrets.toml`. When adding the source config and secrets please follow the [section layout for sources](https://github.com/dlt-hub/dlt/blob/devel/docs/technical/secrets_and_config.md#default-layout-and-default-key-lookup-during-injection). We have a lot of pipelines so we must use precise section layout (up to module level):

`[sources.<python module name where source and resources are placed>]`

This way we can isolate credentials for each pipeline.

### Local Postgres instance
There's compose file with fully prepared postgres instance [here](tests/postgres/README.md)

## Go a step further by adding test data and automatic tests
We may distribute a pipeline without tests and daily CI running as **community pipeline**. **verified pipelines** require following additional steps

1. Place your tests in `tests/<name>`.
2. To run your tests you'll need to create test accounts, data sets, credentials etc. Talk to dlt team on slack. We may provide you with the required accounts and credentials.

# Development
`python-dlt` uses `poetry` to manage, build and version the package. It also uses `make` to automate tasks. To start
```sh
make install-poetry  # will install poetry, to be run outside virtualenv
```
then
```sh
make dev  # will install all deps including dev
```
Executing `poetry shell` and working in it is very convenient at this moment.

## Python version
Use python 3.8 for development which is the lowest supported version for `python-dlt`. You'll need `distutils` and `venv`:

```shell
sudo apt-get install python3.8
sudo apt-get install python3.8-distutils
sudo apt install python3.8-venv
```
You may also use `pyenv` as [poetry](https://python-poetry.org/docs/managing-environments/) suggests.

## Typing and linting
`python-dlt` uses `mypy` and `flake8` with several plugins for linting. We do not reorder imports or reformat code. To lint the code do `make lint`.

**Code does not need to be typed** - but it is better if it is - `mypy` is able to catch a lot of problems in the code. If your pipeline is typed file named `py.typed` to the folder where your pipeline code is. (see `chess` pipeline for example)

**Function input argument of sources and resources should be typed** that allows `dlt` to validate input arguments at runtime, say which are secrets and generate the secret and config files automatically.

## `dlt init` compatibility
All the pipelines will be parsed and installed with `dlt init` **during the linting stage**. Those tests are implemented in `tests/test_dlt_init.py`. This is required for the PR to be accepted on CI.

### Adding `__init__.py` files
Linting step requires properly constructed python packages so it will ask for `__init__` files to be created. That can be automated with
```sh
./check-package.sh --fix
```
executed from the top repo folder


# Sharing and obtaining source credentials, test accounts, destination access

1. If you are contributing and want to test against `redshift` and `bigquery`, **ping the dlt team on slack**. You'll get a `toml` file fragment with the credentials that you can paste into your `secrets.toml`
2. If you contributed a pipeline and created any credentials, test accounts, test dataset please include them in the tests or share them with `dlt` team so we can configure the CI job. If sharing is not possible please help us to reproduce your test cases so CI job will pass.

# Testing
We use `pytest` for testing. Every test is running within a set of fixtures that provide the following environment (see `conftest.py`):
1. they load secrets and config from `pipelines/.dlt` so the same values are used when you run your pipeline from command line and in tests
2. it sets the working directory for each pipeline to `_storage` folder and makes sure it is empty before each test
3. it drops all datasets from the destination after each test
4. it runs each test with the original environment variables so you can modify `os.environ`

Look at `tests/chess/test_chess_pipeline.py` for an example. The line
```python
@pytest.mark.parametrize('destination_name', ALL_DESTINATIONS)
```
makes sure that each test runs against all destinations (as defined in `ALL_DESTINATIONS` global variables)

The simplest possible test just creates pipeline and then issues a run on a source. More advanced test will use `sql_client` to check the data and access the schemas to check the table structure.

Please also look at the [test helpers](tests/utils.py) that you can use to assert the load infos, get counts of elements in tables, select and assert the data in tables etc.

## Guidelines for writing tests
Your tests will be run both locally and on CI. It means that a few instances of your test may be executed in parallel and they will be sharing resources. A few simple rules make that possible.
1. Always use `full_refresh` when creating pipelines in test. This will make sure that data is loaded into new schema/dataset. Fixtures in `conftest.py` will drop datasets created during load.
2. When creating any fixtures for your tests, make sure that fixture is unique for your test instance.
> If you create database or schema or table, add random suffix/prefix to it und use in your test
>
> If you create an account ie. an user with a name and this name is uniq identifier, also add random suffix/prefix
3. Cleanup after your fixtures - delete accounts, drop schemas and databases
4. Add code to `tests/utils.py` only if this is helpful for all tests. Put your specific helpers in your own directory.

## Mandatory tests for pipelines
Tests in `tests/test_dlt_init.py` are executed as part of linting stage and must be passing. They make sure that pipeline can be distributed with `dlt init`.

## Running tests selectively
1. When developing, limit the destinations to local ie. duckdb by setting the environment variable:
```
ALL_DESTINATIONS='["duckdb"]' pytest tests/chess
```

there's also ` make test-local` command that will run all the tests on `duckdb` and `postgres`

# Continuous integration
We have CI on github actions. Workflows need full set of credentials for sources and destinations to run. We put those as `toml` fragments in
1. DESTINATIONS_SECRETS - fragment with all destination credentials
2. SOURCES_SECRETS - fragment with all sources credentials

**If you are contributing from fork ping us on slack to get those**

Selective running of tests is not yet implemented. When done we'll run only the tests for the pipelines that were modified by given PR.<|MERGE_RESOLUTION|>--- conflicted
+++ resolved
@@ -11,37 +11,16 @@
 
 For contributors: `dlt-contributors` channel
 
-<<<<<<< HEAD
 # Submit new pipelines or bugfixes
-=======
-# Development
-`dlt` uses `poetry` to manage, build and version the package. It also uses `make` to automate tasks. To start
-```sh
-make install-poetry  # will install poetry, to be run outside virtualenv
-```
-then
-```sh
-make dev  # will install all deps including dev
-```
-Executing `poetry shell` and working in it is very convenient at this moment.
-
-## Python version
-Use python 3.8 for development which is the lowest supported version for `dlt`. You'll need `distutils` and `venv`:
->>>>>>> c9431274
 
 **If you want to share your working pipeline with the community**
 
-<<<<<<< HEAD
 1. Create an issue that describes the pipeline using [community pipeline template](https://github.com/dlt-hub/pipelines/issues/new?template=new-community-pipeline.md)
 2. Make a feature branch
 3. Follow the guidelines from **How to contribute** chapter
 4. Commit to that branch when you work. Please use descriptive commit names
 5. Make a PR to master branch
 6. We'll do code reviews quickly
-=======
-## Typing and linting
-`dlt` uses `mypy` and `flake8` with several plugins for linting. We do not reorder imports or reformat code. To lint the code do `make lint`.
->>>>>>> c9431274
 
 **If you want us or someone else to build a new pipeline**
 
