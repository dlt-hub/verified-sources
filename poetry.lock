[[package]]
name = "aiohttp"
version = "3.8.4"
description = "Async http client/server framework (asyncio)"
category = "main"
optional = false
python-versions = ">=3.6"

[package.dependencies]
aiosignal = ">=1.1.2"
async-timeout = ">=4.0.0a3,<5.0"
attrs = ">=17.3.0"
charset-normalizer = ">=2.0,<4.0"
frozenlist = ">=1.1.1"
multidict = ">=4.5,<7.0"
yarl = ">=1.0,<2.0"

[package.extras]
speedups = ["Brotli", "aiodns", "cchardet"]

[[package]]
name = "aiosignal"
version = "1.3.1"
description = "aiosignal: a list of registered asynchronous callbacks"
category = "main"
optional = false
python-versions = ">=3.7"

[package.dependencies]
frozenlist = ">=1.1.0"

[[package]]
name = "asana"
version = "3.2.1"
description = "Asana API client"
category = "dev"
optional = false
python-versions = "*"

[package.dependencies]
requests = ">=2.20.0,<3.0.0"
requests-oauthlib = ">=0.8.0,<2.0"

[[package]]
name = "astatine"
version = "0.3.2"
description = "Some handy helper functions for Python's AST module."
category = "dev"
optional = false
python-versions = ">=3.6"

[package.dependencies]
asttokens = ">=1.1"
domdf-python-tools = ">=2.7.0"

[[package]]
name = "asttokens"
version = "2.2.1"
description = "Annotate AST trees with source code positions"
category = "dev"
optional = false
python-versions = "*"

[package.dependencies]
six = "*"

[package.extras]
test = ["astroid", "pytest"]

[[package]]
name = "astunparse"
version = "1.6.3"
description = "An AST unparser for Python"
category = "main"
optional = false
python-versions = "*"

[package.dependencies]
six = ">=1.6.1,<2.0"
wheel = ">=0.23.0,<1.0"

[[package]]
name = "async-timeout"
version = "4.0.2"
description = "Timeout context manager for asyncio programs"
category = "main"
optional = false
python-versions = ">=3.6"

[[package]]
name = "asyncstdlib"
version = "3.10.7"
description = "The missing async toolbox"
category = "main"
optional = false
python-versions = "~=3.6"

[package.extras]
doc = ["sphinx", "sphinxcontrib-trio"]
test = ["black", "coverage", "flake8", "flake8-2020", "flake8-bugbear", "mypy", "pytest", "pytest-cov"]

[[package]]
name = "attrs"
version = "23.1.0"
description = "Classes Without Boilerplate"
category = "dev"
optional = false
python-versions = ">=3.7"

[package.extras]
cov = ["attrs[tests]", "coverage[toml] (>=5.3)"]
dev = ["attrs[docs,tests]", "pre-commit"]
docs = ["furo", "myst-parser", "sphinx", "sphinx-notfound-page", "sphinxcontrib-towncrier", "towncrier", "zope-interface"]
tests = ["attrs[tests-no-zope]", "zope-interface"]
tests-no-zope = ["cloudpickle", "hypothesis", "mypy (>=1.1.1)", "pympler", "pytest (>=4.3.0)", "pytest-mypy-plugins", "pytest-xdist[psutil]"]

[[package]]
name = "bandit"
version = "1.7.5"
description = "Security oriented static analyser for python code."
category = "dev"
optional = false
python-versions = ">=3.7"

[package.dependencies]
colorama = {version = ">=0.3.9", markers = "platform_system == \"Windows\""}
GitPython = ">=1.0.1"
PyYAML = ">=5.3.1"
rich = "*"
stevedore = ">=1.20.0"

[package.extras]
test = ["beautifulsoup4 (>=4.8.0)", "coverage (>=4.5.4)", "fixtures (>=3.0.0)", "flake8 (>=4.0.0)", "pylint (==1.9.4)", "stestr (>=2.5.0)", "testscenarios (>=0.5.0)", "testtools (>=2.3.0)", "tomli (>=1.1.0)"]
toml = ["tomli (>=1.1.0)"]
yaml = ["PyYAML"]

[[package]]
<<<<<<< HEAD
name = "cachecontrol"
version = "0.12.11"
description = "httplib2 caching for requests"
category = "main"
optional = false
python-versions = ">=3.6"
files = [
    {file = "CacheControl-0.12.11-py2.py3-none-any.whl", hash = "sha256:2c75d6a8938cb1933c75c50184549ad42728a27e9f6b92fd677c3151aa72555b"},
    {file = "CacheControl-0.12.11.tar.gz", hash = "sha256:a5b9fcc986b184db101aa280b42ecdcdfc524892596f606858e0b7a8b4d9e144"},
]

[package.dependencies]
msgpack = ">=0.5.2"
requests = "*"

[package.extras]
filecache = ["lockfile (>=0.9)"]
redis = ["redis (>=2.10.5)"]
=======
name = "black"
version = "23.3.0"
description = "The uncompromising code formatter."
category = "main"
optional = false
python-versions = ">=3.7"

[package.dependencies]
click = ">=8.0.0"
mypy-extensions = ">=0.4.3"
packaging = ">=22.0"
pathspec = ">=0.9.0"
platformdirs = ">=2"
tomli = {version = ">=1.1.0", markers = "python_version < \"3.11\""}
typing-extensions = {version = ">=3.10.0.0", markers = "python_version < \"3.10\""}

[package.extras]
colorama = ["colorama (>=0.4.3)"]
d = ["aiohttp (>=3.7.4)"]
jupyter = ["ipython (>=7.8.0)", "tokenize-rt (>=3.2.0)"]
uvloop = ["uvloop (>=0.15.2)"]
>>>>>>> ffafb379

[[package]]
name = "cachetools"
version = "5.3.0"
description = "Extensible memoizing collections and decorators"
category = "main"
optional = false
python-versions = "~=3.7"

[[package]]
name = "certifi"
version = "2023.5.7"
description = "Python package for providing Mozilla's CA Bundle."
category = "main"
optional = false
python-versions = ">=3.6"

[[package]]
name = "cffi"
version = "1.15.1"
description = "Foreign Function Interface for Python calling C code."
category = "main"
optional = false
python-versions = "*"

[package.dependencies]
pycparser = "*"

[[package]]
name = "charset-normalizer"
version = "3.1.0"
description = "The Real First Universal Charset Detector. Open, modern and actively maintained alternative to Chardet."
category = "main"
optional = false
python-versions = ">=3.7.0"

[[package]]
name = "click"
version = "8.1.3"
description = "Composable command line interface toolkit"
category = "main"
optional = false
python-versions = ">=3.7"

[package.dependencies]
colorama = {version = "*", markers = "platform_system == \"Windows\""}

[[package]]
name = "colorama"
version = "0.4.6"
description = "Cross-platform colored terminal text."
category = "main"
optional = false
python-versions = "!=3.0.*,!=3.1.*,!=3.2.*,!=3.3.*,!=3.4.*,!=3.5.*,!=3.6.*,>=2.7"

[[package]]
name = "cron-descriptor"
version = "1.4.0"
description = "A Python library that converts cron expressions into human readable strings."
category = "main"
optional = false
python-versions = "*"

[package.extras]
dev = ["polib"]

[[package]]
name = "cryptography"
version = "40.0.2"
description = "cryptography is a package which provides cryptographic recipes and primitives to Python developers."
category = "dev"
optional = false
python-versions = ">=3.6"

[package.dependencies]
cffi = ">=1.12"

[package.extras]
docs = ["sphinx (>=5.3.0)", "sphinx-rtd-theme (>=1.1.1)"]
docstest = ["pyenchant (>=1.6.11)", "sphinxcontrib-spelling (>=4.0.1)", "twine (>=1.12.0)"]
pep8test = ["black", "check-manifest", "mypy", "ruff"]
sdist = ["setuptools-rust (>=0.11.4)"]
ssh = ["bcrypt (>=3.1.5)"]
test = ["iso8601", "pretend", "pytest (>=6.2.0)", "pytest-benchmark", "pytest-cov", "pytest-shard (>=0.1.2)", "pytest-subtests", "pytest-xdist"]
test-randomorder = ["pytest-randomly"]
tox = ["tox"]

[[package]]
name = "curlify"
version = "2.2.1"
description = "Library to convert python requests object to curl command."
category = "dev"
optional = false
python-versions = "*"

[package.dependencies]
requests = "*"

[[package]]
name = "decorator"
version = "5.1.1"
description = "Decorators for Humans"
category = "main"
optional = false
python-versions = ">=3.5"

[[package]]
name = "deprecated"
version = "1.2.13"
description = "Python @deprecated decorator to deprecate old python classes, functions or methods."
category = "main"
optional = false
python-versions = ">=2.7, !=3.0.*, !=3.1.*, !=3.2.*, !=3.3.*"

[package.dependencies]
wrapt = ">=1.10,<2"

[package.extras]
dev = ["PyTest", "PyTest (<5)", "PyTest-Cov", "PyTest-Cov (<2.6)", "bump2version (<1)", "configparser (<5)", "importlib-metadata (<3)", "importlib-resources (<4)", "sphinx (<2)", "sphinxcontrib-websupport (<2)", "tox", "zipp (<2)"]

[[package]]
name = "dlt"
version = "0.2.9"
description = "DLT is an open-source python-native scalable data loading framework that does not require any devops efforts to run."
category = "main"
optional = false
python-versions = ">=3.8,<4.0"

[package.dependencies]
astunparse = ">=1.6.3"
asyncstdlib = ">=3.10.5"
cachetools = ">=5.2.0"
click = ">=7.1"
cron-descriptor = ">=1.2.32"
deprecated = ">=1.2.13,<2.0.0"
duckdb = {version = ">=0.6.1,<0.9.0", optional = true, markers = "extra == \"duckdb\""}
fsspec = ">=2023.5.0,<2024.0.0"
gcsfs = {version = ">=2023.5.0,<2024.0.0", optional = true, markers = "extra == \"gcp\" or extra == \"bigquery\" or extra == \"gs\""}
gitpython = ">=3.1.29"
giturlparse = ">=0.10.0"
google-cloud-bigquery = {version = ">=2.26.0", optional = true, markers = "extra == \"gcp\" or extra == \"bigquery\""}
grpcio = {version = ">=1.50.0", optional = true, markers = "extra == \"gcp\" or extra == \"bigquery\""}
hexbytes = ">=0.2.2"
humanize = ">=4.4.0"
json-logging = "1.4.1rc0"
jsonpath-ng = ">=1.5.3,<2.0.0"
makefun = ">=1.15.0"
orjson = {version = ">=3.8.6,<4.0.0", markers = "platform_python_implementation != \"PyPy\""}
pathvalidate = ">=2.5.2"
pendulum = ">=2.1.2"
pipdeptree = ">=2.3.3"
psutil = ">=5.9.5,<6.0.0"
psycopg2-binary = {version = ">=2.9.1", optional = true, markers = "extra == \"postgres\" or extra == \"redshift\""}
psycopg2cffi = {version = ">=2.9.0", optional = true, markers = "platform_python_implementation == \"PyPy\" and (extra == \"postgres\" or extra == \"redshift\")"}
pyarrow = {version = ">=8.0.0", optional = true, markers = "extra == \"gcp\" or extra == \"bigquery\""}
pytz = ">=2022.6"
PyYAML = ">=5.4.1"
requests = ">=2.26.0"
requirements-parser = ">=0.5.0"
semver = ">=2.13.0"
sentry-sdk = ">=1.4.3"
setuptools = ">=65.6.0"
simplejson = ">=3.17.5"
SQLAlchemy = ">=1.4.0"
tenacity = ">=8.2.2,<9.0.0"
tomlkit = ">=0.11.3"
typing-extensions = ">=4.0.0"
tzdata = ">=2022.1"

[package.extras]
bigquery = ["gcsfs (>=2023.5.0,<2024.0.0)", "google-cloud-bigquery (>=2.26.0)", "grpcio (>=1.50.0)", "pyarrow (>=8.0.0)"]
dbt = ["dbt-bigquery (>=1.3.0,<1.5.0)", "dbt-core (>=1.3.0,<1.5.0)", "dbt-duckdb (>=1.3.0,<1.5.0)", "dbt-redshift (>=1.3.0,<1.5.0)"]
duckdb = ["duckdb (>=0.6.1,<0.9.0)"]
filesystem = ["boto3 (>=1.26)", "s3fs (>=2023.5.0,<2024.0.0)"]
gcp = ["gcsfs (>=2023.5.0,<2024.0.0)", "google-cloud-bigquery (>=2.26.0)", "grpcio (>=1.50.0)", "pyarrow (>=8.0.0)"]
gs = ["gcsfs (>=2023.5.0,<2024.0.0)"]
postgres = ["psycopg2-binary (>=2.9.1)", "psycopg2cffi (>=2.9.0)"]
redshift = ["psycopg2-binary (>=2.9.1)", "psycopg2cffi (>=2.9.0)"]
s3 = ["boto3 (>=1.26)", "s3fs (>=2023.5.0,<2024.0.0)"]

[[package]]
name = "domdf-python-tools"
version = "3.6.1"
description = "Helpful functions for Python 🐍 🛠️"
category = "dev"
optional = false
python-versions = ">=3.6"

[package.dependencies]
importlib-metadata = {version = ">=3.6.0", markers = "python_version < \"3.9\""}
natsort = ">=7.0.1"
typing-extensions = ">=3.7.4.1"

[package.extras]
all = ["pytz (>=2019.1)"]
dates = ["pytz (>=2019.1)"]

[[package]]
name = "duckdb"
version = "0.7.1"
description = "DuckDB embedded database"
category = "main"
optional = false
python-versions = "*"

[[package]]
name = "exceptiongroup"
version = "1.1.1"
description = "Backport of PEP 654 (exception groups)"
category = "dev"
optional = false
python-versions = ">=3.7"

[package.extras]
test = ["pytest (>=6)"]

[[package]]
name = "facebook-business"
version = "16.0.2"
description = "Facebook Business SDK"
category = "dev"
optional = false
python-versions = "*"

[package.dependencies]
aiohttp = {version = "*", markers = "python_version >= \"3.5.3\""}
curlify = ">=2.1.0"
pycountry = ">=19.8.18"
requests = ">=2.3.0"
six = ">=1.7.3"

[[package]]
name = "firebase-admin"
version = "6.1.0"
description = "Firebase Admin Python SDK"
category = "main"
optional = false
python-versions = ">=3.7"
files = [
    {file = "firebase_admin-6.1.0-py3-none-any.whl", hash = "sha256:3daa806d16a35d83a809a70a325f973ba9dc242601fe69cd68e6f54a6ffdcd57"},
    {file = "firebase_admin-6.1.0.tar.gz", hash = "sha256:52e13e393c9d3dc6237f2c376b8e55aacdaaeebe455c0b7e8cfbf35b6491e19d"},
]

[package.dependencies]
cachecontrol = ">=0.12.6"
google-api-core = {version = ">=1.22.1,<3.0.0dev", extras = ["grpc"], markers = "platform_python_implementation != \"PyPy\""}
google-api-python-client = ">=1.7.8"
google-cloud-firestore = {version = ">=2.9.1", markers = "platform_python_implementation != \"PyPy\""}
google-cloud-storage = ">=1.37.1"
pyjwt = {version = ">=2.5.0", extras = ["crypto"]}

[[package]]
name = "flake8"
version = "6.0.0"
description = "the modular source code checker: pep8 pyflakes and co"
category = "dev"
optional = false
python-versions = ">=3.8.1"

[package.dependencies]
mccabe = ">=0.7.0,<0.8.0"
pycodestyle = ">=2.10.0,<2.11.0"
pyflakes = ">=3.0.0,<3.1.0"

[[package]]
name = "flake8-bugbear"
version = "22.12.6"
description = "A plugin for flake8 finding likely bugs and design problems in your program. Contains warnings that don't belong in pyflakes and pycodestyle."
category = "dev"
optional = false
python-versions = ">=3.7"

[package.dependencies]
attrs = ">=19.2.0"
flake8 = ">=3.0.0"

[package.extras]
dev = ["coverage", "hypothesis", "hypothesmith (>=0.2)", "pre-commit", "tox"]

[[package]]
name = "flake8-builtins"
version = "2.1.0"
description = "Check for python builtins being used as variables or parameters."
category = "dev"
optional = false
python-versions = ">=3.7"

[package.dependencies]
flake8 = "*"

[package.extras]
test = ["pytest"]

[[package]]
name = "flake8-encodings"
version = "0.5.0.post1"
description = "A Flake8 plugin to identify incorrect use of encodings."
category = "dev"
optional = false
python-versions = ">=3.6"

[package.dependencies]
astatine = ">=0.3.1"
domdf-python-tools = ">=2.8.1"
flake8 = ">=3.8.4"
flake8-helper = ">=0.1.1"

[package.extras]
all = ["jedi (>=0.18.0)"]
classes = ["jedi (>=0.18.0)"]

[[package]]
name = "flake8-helper"
version = "0.2.1"
description = "A helper library for Flake8 plugins."
category = "dev"
optional = false
python-versions = ">=3.6"

[package.dependencies]
flake8 = ">=3.8.4"

[[package]]
name = "flake8-tidy-imports"
version = "4.8.0"
description = "A flake8 plugin that helps you write tidier imports."
category = "dev"
optional = false
python-versions = ">=3.7"

[package.dependencies]
flake8 = ">=3.8.0"

[[package]]
name = "frozenlist"
version = "1.3.3"
description = "A list-like structure which implements collections.abc.MutableSequence"
category = "main"
optional = false
python-versions = ">=3.7"

[[package]]
name = "fsspec"
version = "2023.5.0"
description = "File-system specification"
category = "main"
optional = false
python-versions = ">=3.8"

[package.extras]
abfs = ["adlfs"]
adl = ["adlfs"]
arrow = ["pyarrow (>=1)"]
dask = ["dask", "distributed"]
devel = ["pytest", "pytest-cov"]
dropbox = ["dropbox", "dropboxdrivefs", "requests"]
full = ["adlfs", "aiohttp (!=4.0.0a0,!=4.0.0a1)", "dask", "distributed", "dropbox", "dropboxdrivefs", "fusepy", "gcsfs", "libarchive-c", "ocifs", "panel", "paramiko", "pyarrow (>=1)", "pygit2", "requests", "s3fs", "smbprotocol", "tqdm"]
fuse = ["fusepy"]
gcs = ["gcsfs"]
git = ["pygit2"]
github = ["requests"]
gs = ["gcsfs"]
gui = ["panel"]
hdfs = ["pyarrow (>=1)"]
http = ["aiohttp (!=4.0.0a0,!=4.0.0a1)", "requests"]
libarchive = ["libarchive-c"]
oci = ["ocifs"]
s3 = ["s3fs"]
sftp = ["paramiko"]
smb = ["smbprotocol"]
ssh = ["paramiko"]
tqdm = ["tqdm"]

[[package]]
name = "gcsfs"
version = "2023.5.0"
description = "Convenient Filesystem interface over GCS"
category = "main"
optional = false
python-versions = ">=3.8"

[package.dependencies]
aiohttp = "<4.0.0a0 || >4.0.0a0,<4.0.0a1 || >4.0.0a1"
decorator = ">4.1.2"
fsspec = "2023.5.0"
google-auth = ">=1.2"
google-auth-oauthlib = "*"
google-cloud-storage = "*"
requests = "*"

[package.extras]
crc = ["crcmod"]
gcsfuse = ["fusepy"]

[[package]]
name = "gitdb"
version = "4.0.10"
description = "Git Object Database"
category = "main"
optional = false
python-versions = ">=3.7"

[package.dependencies]
smmap = ">=3.0.1,<6"

[[package]]
name = "gitpython"
version = "3.1.31"
description = "GitPython is a Python library used to interact with Git repositories"
category = "main"
optional = false
python-versions = ">=3.7"

[package.dependencies]
gitdb = ">=4.0.1,<5"

[[package]]
name = "giturlparse"
version = "0.10.0"
description = "A Git URL parsing module (supports parsing and rewriting)"
category = "main"
optional = false
python-versions = ">=3.6"

[[package]]
name = "google-analytics-data"
version = "0.16.2"
description = "Google Analytics Data API client library"
category = "dev"
optional = false
python-versions = ">=3.7"

[package.dependencies]
google-api-core = {version = ">=1.34.0,<2.0.0 || >=2.11.0,<3.0.0dev", extras = ["grpc"]}
proto-plus = [
    {version = ">=1.22.0,<2.0.0dev", markers = "python_version < \"3.11\""},
    {version = ">=1.22.2,<2.0.0dev", markers = "python_version >= \"3.11\""},
]
protobuf = ">=3.19.5,<3.20.0 || >3.20.0,<3.20.1 || >3.20.1,<4.21.0 || >4.21.0,<4.21.1 || >4.21.1,<4.21.2 || >4.21.2,<4.21.3 || >4.21.3,<4.21.4 || >4.21.4,<4.21.5 || >4.21.5,<5.0.0dev"

[[package]]
name = "google-api-core"
version = "2.11.0"
description = "Google API client core library"
category = "main"
optional = false
python-versions = ">=3.7"

[package.dependencies]
google-auth = ">=2.14.1,<3.0dev"
googleapis-common-protos = ">=1.56.2,<2.0dev"
grpcio = [
    {version = ">=1.33.2,<2.0dev", optional = true, markers = "extra == \"grpc\""},
    {version = ">=1.49.1,<2.0dev", optional = true, markers = "python_version >= \"3.11\""},
]
grpcio-status = [
    {version = ">=1.33.2,<2.0dev", optional = true, markers = "extra == \"grpc\""},
    {version = ">=1.49.1,<2.0dev", optional = true, markers = "python_version >= \"3.11\""},
]
protobuf = ">=3.19.5,<3.20.0 || >3.20.0,<3.20.1 || >3.20.1,<4.21.0 || >4.21.0,<4.21.1 || >4.21.1,<4.21.2 || >4.21.2,<4.21.3 || >4.21.3,<4.21.4 || >4.21.4,<4.21.5 || >4.21.5,<5.0.0dev"
requests = ">=2.18.0,<3.0.0dev"

[package.extras]
grpc = ["grpcio (>=1.33.2,<2.0dev)", "grpcio (>=1.49.1,<2.0dev)", "grpcio-status (>=1.33.2,<2.0dev)", "grpcio-status (>=1.49.1,<2.0dev)"]
grpcgcp = ["grpcio-gcp (>=0.2.2,<1.0dev)"]
grpcio-gcp = ["grpcio-gcp (>=0.2.2,<1.0dev)"]

[[package]]
name = "google-api-python-client"
version = "2.86.0"
description = "Google API Client Library for Python"
category = "main"
optional = false
python-versions = ">=3.7"

[package.dependencies]
google-api-core = ">=1.31.5,<2.0.0 || >2.3.0,<3.0.0dev"
google-auth = ">=1.19.0,<3.0.0dev"
google-auth-httplib2 = ">=0.1.0"
httplib2 = ">=0.15.0,<1dev"
uritemplate = ">=3.0.1,<5"

[[package]]
name = "google-auth"
version = "2.18.1"
description = "Google Authentication Library"
category = "main"
optional = false
python-versions = ">=2.7,!=3.0.*,!=3.1.*,!=3.2.*,!=3.3.*,!=3.4.*,!=3.5.*"

[package.dependencies]
cachetools = ">=2.0.0,<6.0"
pyasn1-modules = ">=0.2.1"
rsa = {version = ">=3.1.4,<5", markers = "python_version >= \"3.6\""}
six = ">=1.9.0"
urllib3 = "<2.0"

[package.extras]
aiohttp = ["aiohttp (>=3.6.2,<4.0.0dev)", "requests (>=2.20.0,<3.0.0dev)"]
enterprise-cert = ["cryptography (==36.0.2)", "pyopenssl (==22.0.0)"]
pyopenssl = ["cryptography (>=38.0.3)", "pyopenssl (>=20.0.0)"]
reauth = ["pyu2f (>=0.1.5)"]
requests = ["requests (>=2.20.0,<3.0.0dev)"]

[[package]]
name = "google-auth-httplib2"
version = "0.1.0"
description = "Google Authentication Library: httplib2 transport"
category = "main"
optional = false
python-versions = "*"

[package.dependencies]
google-auth = "*"
httplib2 = ">=0.15.0"
six = "*"

[[package]]
name = "google-auth-oauthlib"
version = "1.0.0"
description = "Google Authentication Library"
category = "main"
optional = false
python-versions = ">=3.6"

[package.dependencies]
google-auth = ">=2.15.0"
requests-oauthlib = ">=0.7.0"

[package.extras]
tool = ["click (>=6.0.0)"]

[[package]]
name = "google-cloud-bigquery"
version = "3.10.0"
description = "Google BigQuery API client library"
category = "main"
optional = false
python-versions = ">=3.7"

[package.dependencies]
google-api-core = {version = ">=1.31.5,<2.0.0 || >2.3.0,<3.0.0dev", extras = ["grpc"]}
google-cloud-core = ">=1.6.0,<3.0.0dev"
google-resumable-media = ">=0.6.0,<3.0dev"
grpcio = [
    {version = ">=1.47.0,<2.0dev", markers = "python_version < \"3.11\""},
    {version = ">=1.49.1,<2.0dev", markers = "python_version >= \"3.11\""},
]
packaging = ">=20.0.0"
proto-plus = ">=1.15.0,<2.0.0dev"
protobuf = ">=3.19.5,<3.20.0 || >3.20.0,<3.20.1 || >3.20.1,<4.21.0 || >4.21.0,<4.21.1 || >4.21.1,<4.21.2 || >4.21.2,<4.21.3 || >4.21.3,<4.21.4 || >4.21.4,<4.21.5 || >4.21.5,<5.0.0dev"
python-dateutil = ">=2.7.2,<3.0dev"
requests = ">=2.21.0,<3.0.0dev"

[package.extras]
all = ["Shapely (>=1.8.4,<2.0dev)", "db-dtypes (>=0.3.0,<2.0.0dev)", "geopandas (>=0.9.0,<1.0dev)", "google-cloud-bigquery-storage (>=2.6.0,<3.0.0dev)", "grpcio (>=1.47.0,<2.0dev)", "grpcio (>=1.49.1,<2.0dev)", "ipykernel (>=6.0.0)", "ipython (>=7.23.1,!=8.1.0)", "ipywidgets (>=7.7.0)", "opentelemetry-api (>=1.1.0)", "opentelemetry-instrumentation (>=0.20b0)", "opentelemetry-sdk (>=1.1.0)", "pandas (>=1.1.0)", "pyarrow (>=3.0.0)", "tqdm (>=4.7.4,<5.0.0dev)"]
bqstorage = ["google-cloud-bigquery-storage (>=2.6.0,<3.0.0dev)", "grpcio (>=1.47.0,<2.0dev)", "grpcio (>=1.49.1,<2.0dev)", "pyarrow (>=3.0.0)"]
geopandas = ["Shapely (>=1.8.4,<2.0dev)", "geopandas (>=0.9.0,<1.0dev)"]
ipython = ["ipykernel (>=6.0.0)", "ipython (>=7.23.1,!=8.1.0)"]
ipywidgets = ["ipykernel (>=6.0.0)", "ipywidgets (>=7.7.0)"]
opentelemetry = ["opentelemetry-api (>=1.1.0)", "opentelemetry-instrumentation (>=0.20b0)", "opentelemetry-sdk (>=1.1.0)"]
pandas = ["db-dtypes (>=0.3.0,<2.0.0dev)", "pandas (>=1.1.0)", "pyarrow (>=3.0.0)"]
tqdm = ["tqdm (>=4.7.4,<5.0.0dev)"]

[[package]]
name = "google-cloud-core"
version = "2.3.2"
description = "Google Cloud API client core library"
category = "main"
optional = false
python-versions = ">=3.7"

[package.dependencies]
google-api-core = ">=1.31.6,<2.0.0 || >2.3.0,<3.0.0dev"
google-auth = ">=1.25.0,<3.0dev"

[package.extras]
grpc = ["grpcio (>=1.38.0,<2.0dev)"]

[[package]]
name = "google-cloud-firestore"
version = "2.11.1"
description = "Google Cloud Firestore API client library"
category = "main"
optional = false
python-versions = ">=3.7"
files = [
    {file = "google-cloud-firestore-2.11.1.tar.gz", hash = "sha256:7f7dfa86567c8d66c66c8dba8bc5ef85677c8532b4206055a339413f8071525d"},
    {file = "google_cloud_firestore-2.11.1-py2.py3-none-any.whl", hash = "sha256:833019175b6c82727da71e2db2fdea9bf203d0b8239c696492f7e2b24566bb3e"},
]

[package.dependencies]
google-api-core = {version = ">=1.34.0,<2.0.0 || >=2.11.0,<3.0.0dev", extras = ["grpc"]}
google-cloud-core = ">=1.4.1,<3.0.0dev"
proto-plus = [
    {version = ">=1.22.0,<2.0.0dev", markers = "python_version < \"3.11\""},
    {version = ">=1.22.2,<2.0.0dev", markers = "python_version >= \"3.11\""},
]
protobuf = ">=3.19.5,<3.20.0 || >3.20.0,<3.20.1 || >3.20.1,<4.21.0 || >4.21.0,<4.21.1 || >4.21.1,<4.21.2 || >4.21.2,<4.21.3 || >4.21.3,<4.21.4 || >4.21.4,<4.21.5 || >4.21.5,<5.0.0dev"

[[package]]
name = "google-cloud-storage"
version = "2.9.0"
description = "Google Cloud Storage API client library"
category = "main"
optional = false
python-versions = ">=3.7"

files = [
    {file = "google-cloud-storage-2.9.0.tar.gz", hash = "sha256:9b6ae7b509fc294bdacb84d0f3ea8e20e2c54a8b4bbe39c5707635fec214eff3"},
    {file = "google_cloud_storage-2.9.0-py2.py3-none-any.whl", hash = "sha256:83a90447f23d5edd045e0037982c270302e3aeb45fc1288d2c2ca713d27bad94"},
]

[package.dependencies]
google-api-core = ">=1.31.5,<2.0.0 || >2.3.0,<3.0.0dev"
google-auth = ">=1.25.0,<3.0dev"
google-cloud-core = ">=2.3.0,<3.0dev"
google-resumable-media = ">=2.3.2"
requests = ">=2.18.0,<3.0.0dev"

[package.extras]
protobuf = ["protobuf (<5.0.0dev)"]

[[package]]
name = "google-crc32c"
version = "1.5.0"
description = "A python wrapper of the C library 'Google CRC32C'"
category = "main"
optional = false
python-versions = ">=3.7"

[package.extras]
testing = ["pytest"]

[[package]]
name = "google-resumable-media"
version = "2.5.0"
description = "Utilities for Google Media Downloads and Resumable Uploads"
category = "main"
optional = false
python-versions = ">= 3.7"

[package.dependencies]
google-crc32c = ">=1.0,<2.0dev"

[package.extras]
aiohttp = ["aiohttp (>=3.6.2,<4.0.0dev)"]
requests = ["requests (>=2.18.0,<3.0.0dev)"]

[[package]]
name = "googleapis-common-protos"
version = "1.59.0"
description = "Common protobufs used in Google APIs"
category = "main"
optional = false
python-versions = ">=3.7"

[package.dependencies]
protobuf = ">=3.19.5,<3.20.0 || >3.20.0,<3.20.1 || >3.20.1,<4.21.1 || >4.21.1,<4.21.2 || >4.21.2,<4.21.3 || >4.21.3,<4.21.4 || >4.21.4,<4.21.5 || >4.21.5,<5.0.0dev"

[package.extras]
grpc = ["grpcio (>=1.44.0,<2.0.0dev)"]

[[package]]
name = "greenlet"
version = "2.0.2"
description = "Lightweight in-process concurrent programming"
category = "main"
optional = false
python-versions = ">=2.7,!=3.0.*,!=3.1.*,!=3.2.*,!=3.3.*,!=3.4.*"

[package.extras]
docs = ["Sphinx", "docutils (<0.18)"]
test = ["objgraph", "psutil"]

[[package]]
name = "grpcio"
version = "1.54.2"
description = "HTTP/2-based RPC framework"
category = "main"
optional = false
python-versions = ">=3.7"

[package.extras]
protobuf = ["grpcio-tools (>=1.54.2)"]

[[package]]
name = "grpcio-status"
version = "1.54.2"
description = "Status proto mapping for gRPC"
category = "main"
optional = false
python-versions = ">=3.6"

[package.dependencies]
googleapis-common-protos = ">=1.5.5"
grpcio = ">=1.54.2"
protobuf = ">=4.21.6"

[[package]]
name = "hexbytes"
version = "0.3.0"
description = "hexbytes: Python `bytes` subclass that decodes hex, with a readable console output"
category = "main"
optional = false
python-versions = ">=3.7, <4"

[package.extras]
dev = ["Sphinx (>=4.0.0,<5)", "black (>=22,<23)", "bumpversion (>=0.5.3,<1)", "eth-utils (>=1.0.1,<3)", "flake8 (==3.7.9)", "hypothesis (>=3.44.24,<=6.31.6)", "ipython", "isort (>=4.2.15,<5)", "mypy (==0.971)", "pydocstyle (>=5.0.0,<6)", "pytest (>=7,<8)", "pytest-watch (>=4.1.0,<5)", "pytest-xdist", "sphinx-rtd-theme (>=0.1.9,<1)", "towncrier (>=21,<22)", "tox (>=3.25.1,<4)", "twine", "wheel"]
doc = ["Sphinx (>=4.0.0,<5)", "sphinx-rtd-theme (>=0.1.9,<1)", "towncrier (>=21,<22)"]
lint = ["black (>=22,<23)", "flake8 (==3.7.9)", "isort (>=4.2.15,<5)", "mypy (==0.971)", "pydocstyle (>=5.0.0,<6)"]
test = ["eth-utils (>=1.0.1,<3)", "hypothesis (>=3.44.24,<=6.31.6)", "pytest (>=7,<8)", "pytest-xdist", "tox (>=3.25.1,<4)"]

[[package]]
name = "httplib2"
version = "0.22.0"
description = "A comprehensive HTTP client library."
category = "main"
optional = false
python-versions = ">=2.7, !=3.0.*, !=3.1.*, !=3.2.*, !=3.3.*"

[package.dependencies]
pyparsing = {version = ">=2.4.2,<3.0.0 || >3.0.0,<3.0.1 || >3.0.1,<3.0.2 || >3.0.2,<3.0.3 || >3.0.3,<4", markers = "python_version > \"3.0\""}

[[package]]
name = "humanize"
version = "4.6.0"
description = "Python humanize utilities"
category = "main"
optional = false
python-versions = ">=3.7"

[package.extras]
tests = ["freezegun", "pytest", "pytest-cov"]

[[package]]
name = "idna"
version = "3.4"
description = "Internationalized Domain Names in Applications (IDNA)"
category = "main"
optional = false
python-versions = ">=3.5"

[[package]]
name = "importlib-metadata"
version = "6.6.0"
description = "Read metadata from Python packages"
category = "dev"
optional = false
python-versions = ">=3.7"

[package.dependencies]
zipp = ">=0.5"

[package.extras]
docs = ["furo", "jaraco.packaging (>=9)", "jaraco.tidelift (>=1.4)", "rst.linker (>=1.9)", "sphinx (>=3.5)", "sphinx-lint"]
perf = ["ipython"]
testing = ["flake8 (<5)", "flufl.flake8", "importlib-resources (>=1.3)", "packaging", "pyfakefs", "pytest (>=6)", "pytest-black (>=0.3.7)", "pytest-checkdocs (>=2.4)", "pytest-cov", "pytest-enabler (>=1.3)", "pytest-flake8", "pytest-mypy (>=0.9.1)", "pytest-perf (>=0.9.2)"]

[[package]]
name = "iniconfig"
version = "2.0.0"
description = "brain-dead simple config-ini parsing"
category = "dev"
optional = false
python-versions = ">=3.7"

[[package]]
name = "isodate"
version = "0.6.1"
description = "An ISO 8601 date/time/duration parser and formatter"
category = "dev"
optional = false
python-versions = "*"

[package.dependencies]
six = "*"

[[package]]
name = "json-logging"
version = "1.4.1rc0"
description = "JSON Python Logging"
category = "main"
optional = false
python-versions = "*"

[[package]]
name = "jsonpath-ng"
version = "1.5.3"
description = "A final implementation of JSONPath for Python that aims to be standard compliant, including arithmetic and binary comparison operators and providing clear AST for metaprogramming."
category = "main"
optional = false
python-versions = "*"

[package.dependencies]
decorator = "*"
ply = "*"
six = "*"

[[package]]
name = "lxml"
version = "4.9.2"
description = "Powerful and Pythonic XML processing library combining libxml2/libxslt with the ElementTree API."
category = "dev"
optional = false
python-versions = ">=2.7, !=3.0.*, !=3.1.*, !=3.2.*, !=3.3.*, != 3.4.*"

[package.extras]
cssselect = ["cssselect (>=0.7)"]
html5 = ["html5lib"]
htmlsoup = ["BeautifulSoup4"]
source = ["Cython (>=0.29.7)"]

[[package]]
name = "makefun"
version = "1.15.1"
description = "Small library to dynamically create python functions."
category = "main"
optional = false
python-versions = "*"

[[package]]
name = "markdown-it-py"
version = "2.2.0"
description = "Python port of markdown-it. Markdown parsing, done right!"
category = "dev"
optional = false
python-versions = ">=3.7"

[package.dependencies]
mdurl = ">=0.1,<1.0"

[package.extras]
benchmarking = ["psutil", "pytest", "pytest-benchmark"]
code-style = ["pre-commit (>=3.0,<4.0)"]
compare = ["commonmark (>=0.9,<1.0)", "markdown (>=3.4,<4.0)", "mistletoe (>=1.0,<2.0)", "mistune (>=2.0,<3.0)", "panflute (>=2.3,<3.0)"]
linkify = ["linkify-it-py (>=1,<3)"]
plugins = ["mdit-py-plugins"]
profiling = ["gprof2dot"]
rtd = ["attrs", "myst-parser", "pyyaml", "sphinx", "sphinx-copybutton", "sphinx-design", "sphinx_book_theme"]
testing = ["coverage", "pytest", "pytest-cov", "pytest-regressions"]

[[package]]
name = "mccabe"
version = "0.7.0"
description = "McCabe checker, plugin for flake8"
category = "dev"
optional = false
python-versions = ">=3.6"

[[package]]
name = "mdurl"
version = "0.1.2"
description = "Markdown URL utilities"
category = "dev"
optional = false
python-versions = ">=3.7"

[[package]]
name = "mimesis"
version = "7.1.0"
description = "Mimesis: Fake Data Generator."
category = "dev"
optional = false
python-versions = ">=3.8,<4.0"

[[package]]
name = "msgpack"
version = "1.0.5"
description = "MessagePack serializer"
category = "main"
optional = false
python-versions = "*"
files = [
    {file = "msgpack-1.0.5-cp310-cp310-macosx_10_9_universal2.whl", hash = "sha256:525228efd79bb831cf6830a732e2e80bc1b05436b086d4264814b4b2955b2fa9"},
    {file = "msgpack-1.0.5-cp310-cp310-macosx_10_9_x86_64.whl", hash = "sha256:4f8d8b3bf1ff2672567d6b5c725a1b347fe838b912772aa8ae2bf70338d5a198"},
    {file = "msgpack-1.0.5-cp310-cp310-macosx_11_0_arm64.whl", hash = "sha256:cdc793c50be3f01106245a61b739328f7dccc2c648b501e237f0699fe1395b81"},
    {file = "msgpack-1.0.5-cp310-cp310-manylinux_2_17_aarch64.manylinux2014_aarch64.whl", hash = "sha256:5cb47c21a8a65b165ce29f2bec852790cbc04936f502966768e4aae9fa763cb7"},
    {file = "msgpack-1.0.5-cp310-cp310-manylinux_2_17_x86_64.manylinux2014_x86_64.whl", hash = "sha256:e42b9594cc3bf4d838d67d6ed62b9e59e201862a25e9a157019e171fbe672dd3"},
    {file = "msgpack-1.0.5-cp310-cp310-manylinux_2_5_i686.manylinux1_i686.manylinux_2_17_i686.manylinux2014_i686.whl", hash = "sha256:55b56a24893105dc52c1253649b60f475f36b3aa0fc66115bffafb624d7cb30b"},
    {file = "msgpack-1.0.5-cp310-cp310-musllinux_1_1_aarch64.whl", hash = "sha256:1967f6129fc50a43bfe0951c35acbb729be89a55d849fab7686004da85103f1c"},
    {file = "msgpack-1.0.5-cp310-cp310-musllinux_1_1_i686.whl", hash = "sha256:20a97bf595a232c3ee6d57ddaadd5453d174a52594bf9c21d10407e2a2d9b3bd"},
    {file = "msgpack-1.0.5-cp310-cp310-musllinux_1_1_x86_64.whl", hash = "sha256:d25dd59bbbbb996eacf7be6b4ad082ed7eacc4e8f3d2df1ba43822da9bfa122a"},
    {file = "msgpack-1.0.5-cp310-cp310-win32.whl", hash = "sha256:382b2c77589331f2cb80b67cc058c00f225e19827dbc818d700f61513ab47bea"},
    {file = "msgpack-1.0.5-cp310-cp310-win_amd64.whl", hash = "sha256:4867aa2df9e2a5fa5f76d7d5565d25ec76e84c106b55509e78c1ede0f152659a"},
    {file = "msgpack-1.0.5-cp311-cp311-macosx_10_9_universal2.whl", hash = "sha256:9f5ae84c5c8a857ec44dc180a8b0cc08238e021f57abdf51a8182e915e6299f0"},
    {file = "msgpack-1.0.5-cp311-cp311-macosx_10_9_x86_64.whl", hash = "sha256:9e6ca5d5699bcd89ae605c150aee83b5321f2115695e741b99618f4856c50898"},
    {file = "msgpack-1.0.5-cp311-cp311-macosx_11_0_arm64.whl", hash = "sha256:5494ea30d517a3576749cad32fa27f7585c65f5f38309c88c6d137877fa28a5a"},
    {file = "msgpack-1.0.5-cp311-cp311-manylinux_2_17_aarch64.manylinux2014_aarch64.whl", hash = "sha256:1ab2f3331cb1b54165976a9d976cb251a83183631c88076613c6c780f0d6e45a"},
    {file = "msgpack-1.0.5-cp311-cp311-manylinux_2_17_x86_64.manylinux2014_x86_64.whl", hash = "sha256:28592e20bbb1620848256ebc105fc420436af59515793ed27d5c77a217477705"},
    {file = "msgpack-1.0.5-cp311-cp311-manylinux_2_5_i686.manylinux1_i686.manylinux_2_17_i686.manylinux2014_i686.whl", hash = "sha256:fe5c63197c55bce6385d9aee16c4d0641684628f63ace85f73571e65ad1c1e8d"},
    {file = "msgpack-1.0.5-cp311-cp311-musllinux_1_1_aarch64.whl", hash = "sha256:ed40e926fa2f297e8a653c954b732f125ef97bdd4c889f243182299de27e2aa9"},
    {file = "msgpack-1.0.5-cp311-cp311-musllinux_1_1_i686.whl", hash = "sha256:b2de4c1c0538dcb7010902a2b97f4e00fc4ddf2c8cda9749af0e594d3b7fa3d7"},
    {file = "msgpack-1.0.5-cp311-cp311-musllinux_1_1_x86_64.whl", hash = "sha256:bf22a83f973b50f9d38e55c6aade04c41ddda19b00c4ebc558930d78eecc64ed"},
    {file = "msgpack-1.0.5-cp311-cp311-win32.whl", hash = "sha256:c396e2cc213d12ce017b686e0f53497f94f8ba2b24799c25d913d46c08ec422c"},
    {file = "msgpack-1.0.5-cp311-cp311-win_amd64.whl", hash = "sha256:6c4c68d87497f66f96d50142a2b73b97972130d93677ce930718f68828b382e2"},
    {file = "msgpack-1.0.5-cp36-cp36m-macosx_10_9_x86_64.whl", hash = "sha256:a2b031c2e9b9af485d5e3c4520f4220d74f4d222a5b8dc8c1a3ab9448ca79c57"},
    {file = "msgpack-1.0.5-cp36-cp36m-manylinux_2_17_aarch64.manylinux2014_aarch64.whl", hash = "sha256:4f837b93669ce4336e24d08286c38761132bc7ab29782727f8557e1eb21b2080"},
    {file = "msgpack-1.0.5-cp36-cp36m-manylinux_2_17_x86_64.manylinux2014_x86_64.whl", hash = "sha256:b1d46dfe3832660f53b13b925d4e0fa1432b00f5f7210eb3ad3bb9a13c6204a6"},
    {file = "msgpack-1.0.5-cp36-cp36m-manylinux_2_5_i686.manylinux1_i686.manylinux_2_17_i686.manylinux2014_i686.whl", hash = "sha256:366c9a7b9057e1547f4ad51d8facad8b406bab69c7d72c0eb6f529cf76d4b85f"},
    {file = "msgpack-1.0.5-cp36-cp36m-musllinux_1_1_aarch64.whl", hash = "sha256:4c075728a1095efd0634a7dccb06204919a2f67d1893b6aa8e00497258bf926c"},
    {file = "msgpack-1.0.5-cp36-cp36m-musllinux_1_1_i686.whl", hash = "sha256:f933bbda5a3ee63b8834179096923b094b76f0c7a73c1cfe8f07ad608c58844b"},
    {file = "msgpack-1.0.5-cp36-cp36m-musllinux_1_1_x86_64.whl", hash = "sha256:36961b0568c36027c76e2ae3ca1132e35123dcec0706c4b7992683cc26c1320c"},
    {file = "msgpack-1.0.5-cp36-cp36m-win32.whl", hash = "sha256:b5ef2f015b95f912c2fcab19c36814963b5463f1fb9049846994b007962743e9"},
    {file = "msgpack-1.0.5-cp36-cp36m-win_amd64.whl", hash = "sha256:288e32b47e67f7b171f86b030e527e302c91bd3f40fd9033483f2cacc37f327a"},
    {file = "msgpack-1.0.5-cp37-cp37m-macosx_10_9_x86_64.whl", hash = "sha256:137850656634abddfb88236008339fdaba3178f4751b28f270d2ebe77a563b6c"},
    {file = "msgpack-1.0.5-cp37-cp37m-manylinux_2_17_aarch64.manylinux2014_aarch64.whl", hash = "sha256:0c05a4a96585525916b109bb85f8cb6511db1c6f5b9d9cbcbc940dc6b4be944b"},
    {file = "msgpack-1.0.5-cp37-cp37m-manylinux_2_17_x86_64.manylinux2014_x86_64.whl", hash = "sha256:56a62ec00b636583e5cb6ad313bbed36bb7ead5fa3a3e38938503142c72cba4f"},
    {file = "msgpack-1.0.5-cp37-cp37m-manylinux_2_5_i686.manylinux1_i686.manylinux_2_17_i686.manylinux2014_i686.whl", hash = "sha256:ef8108f8dedf204bb7b42994abf93882da1159728a2d4c5e82012edd92c9da9f"},
    {file = "msgpack-1.0.5-cp37-cp37m-musllinux_1_1_aarch64.whl", hash = "sha256:1835c84d65f46900920b3708f5ba829fb19b1096c1800ad60bae8418652a951d"},
    {file = "msgpack-1.0.5-cp37-cp37m-musllinux_1_1_i686.whl", hash = "sha256:e57916ef1bd0fee4f21c4600e9d1da352d8816b52a599c46460e93a6e9f17086"},
    {file = "msgpack-1.0.5-cp37-cp37m-musllinux_1_1_x86_64.whl", hash = "sha256:17358523b85973e5f242ad74aa4712b7ee560715562554aa2134d96e7aa4cbbf"},
    {file = "msgpack-1.0.5-cp37-cp37m-win32.whl", hash = "sha256:cb5aaa8c17760909ec6cb15e744c3ebc2ca8918e727216e79607b7bbce9c8f77"},
    {file = "msgpack-1.0.5-cp37-cp37m-win_amd64.whl", hash = "sha256:ab31e908d8424d55601ad7075e471b7d0140d4d3dd3272daf39c5c19d936bd82"},
    {file = "msgpack-1.0.5-cp38-cp38-macosx_10_9_universal2.whl", hash = "sha256:b72d0698f86e8d9ddf9442bdedec15b71df3598199ba33322d9711a19f08145c"},
    {file = "msgpack-1.0.5-cp38-cp38-macosx_10_9_x86_64.whl", hash = "sha256:379026812e49258016dd84ad79ac8446922234d498058ae1d415f04b522d5b2d"},
    {file = "msgpack-1.0.5-cp38-cp38-macosx_11_0_arm64.whl", hash = "sha256:332360ff25469c346a1c5e47cbe2a725517919892eda5cfaffe6046656f0b7bb"},
    {file = "msgpack-1.0.5-cp38-cp38-manylinux_2_17_aarch64.manylinux2014_aarch64.whl", hash = "sha256:476a8fe8fae289fdf273d6d2a6cb6e35b5a58541693e8f9f019bfe990a51e4ba"},
    {file = "msgpack-1.0.5-cp38-cp38-manylinux_2_17_x86_64.manylinux2014_x86_64.whl", hash = "sha256:a9985b214f33311df47e274eb788a5893a761d025e2b92c723ba4c63936b69b1"},
    {file = "msgpack-1.0.5-cp38-cp38-manylinux_2_5_i686.manylinux1_i686.manylinux_2_17_i686.manylinux2014_i686.whl", hash = "sha256:48296af57cdb1d885843afd73c4656be5c76c0c6328db3440c9601a98f303d87"},
    {file = "msgpack-1.0.5-cp38-cp38-musllinux_1_1_aarch64.whl", hash = "sha256:addab7e2e1fcc04bd08e4eb631c2a90960c340e40dfc4a5e24d2ff0d5a3b3edb"},
    {file = "msgpack-1.0.5-cp38-cp38-musllinux_1_1_i686.whl", hash = "sha256:916723458c25dfb77ff07f4c66aed34e47503b2eb3188b3adbec8d8aa6e00f48"},
    {file = "msgpack-1.0.5-cp38-cp38-musllinux_1_1_x86_64.whl", hash = "sha256:821c7e677cc6acf0fd3f7ac664c98803827ae6de594a9f99563e48c5a2f27eb0"},
    {file = "msgpack-1.0.5-cp38-cp38-win32.whl", hash = "sha256:1c0f7c47f0087ffda62961d425e4407961a7ffd2aa004c81b9c07d9269512f6e"},
    {file = "msgpack-1.0.5-cp38-cp38-win_amd64.whl", hash = "sha256:bae7de2026cbfe3782c8b78b0db9cbfc5455e079f1937cb0ab8d133496ac55e1"},
    {file = "msgpack-1.0.5-cp39-cp39-macosx_10_9_universal2.whl", hash = "sha256:20c784e66b613c7f16f632e7b5e8a1651aa5702463d61394671ba07b2fc9e025"},
    {file = "msgpack-1.0.5-cp39-cp39-macosx_10_9_x86_64.whl", hash = "sha256:266fa4202c0eb94d26822d9bfd7af25d1e2c088927fe8de9033d929dd5ba24c5"},
    {file = "msgpack-1.0.5-cp39-cp39-macosx_11_0_arm64.whl", hash = "sha256:18334484eafc2b1aa47a6d42427da7fa8f2ab3d60b674120bce7a895a0a85bdd"},
    {file = "msgpack-1.0.5-cp39-cp39-manylinux_2_17_aarch64.manylinux2014_aarch64.whl", hash = "sha256:57e1f3528bd95cc44684beda696f74d3aaa8a5e58c816214b9046512240ef437"},
    {file = "msgpack-1.0.5-cp39-cp39-manylinux_2_17_x86_64.manylinux2014_x86_64.whl", hash = "sha256:586d0d636f9a628ddc6a17bfd45aa5b5efaf1606d2b60fa5d87b8986326e933f"},
    {file = "msgpack-1.0.5-cp39-cp39-manylinux_2_5_i686.manylinux1_i686.manylinux_2_17_i686.manylinux2014_i686.whl", hash = "sha256:a740fa0e4087a734455f0fc3abf5e746004c9da72fbd541e9b113013c8dc3282"},
    {file = "msgpack-1.0.5-cp39-cp39-musllinux_1_1_aarch64.whl", hash = "sha256:3055b0455e45810820db1f29d900bf39466df96ddca11dfa6d074fa47054376d"},
    {file = "msgpack-1.0.5-cp39-cp39-musllinux_1_1_i686.whl", hash = "sha256:a61215eac016f391129a013c9e46f3ab308db5f5ec9f25811e811f96962599a8"},
    {file = "msgpack-1.0.5-cp39-cp39-musllinux_1_1_x86_64.whl", hash = "sha256:362d9655cd369b08fda06b6657a303eb7172d5279997abe094512e919cf74b11"},
    {file = "msgpack-1.0.5-cp39-cp39-win32.whl", hash = "sha256:ac9dd47af78cae935901a9a500104e2dea2e253207c924cc95de149606dc43cc"},
    {file = "msgpack-1.0.5-cp39-cp39-win_amd64.whl", hash = "sha256:06f5174b5f8ed0ed919da0e62cbd4ffde676a374aba4020034da05fab67b9164"},
    {file = "msgpack-1.0.5.tar.gz", hash = "sha256:c075544284eadc5cddc70f4757331d99dcbc16b2bbd4849d15f8aae4cf36d31c"},
]

[[package]]
name = "multidict"
version = "6.0.4"
description = "multidict implementation"
category = "main"
optional = false
python-versions = ">=3.7"

[[package]]
name = "mypy"
version = "0.991"
description = "Optional static typing for Python"
category = "dev"
optional = false
python-versions = ">=3.7"

[package.dependencies]
mypy-extensions = ">=0.4.3"
tomli = {version = ">=1.1.0", markers = "python_version < \"3.11\""}
typing-extensions = ">=3.10"

[package.extras]
dmypy = ["psutil (>=4.0)"]
install-types = ["pip"]
python2 = ["typed-ast (>=1.4.0,<2)"]
reports = ["lxml"]

[[package]]
name = "mypy-extensions"
version = "1.0.0"
description = "Type system extensions for programs checked with the mypy type checker."
category = "main"
optional = false
python-versions = ">=3.5"

[[package]]
name = "natsort"
version = "8.3.1"
description = "Simple yet flexible natural sorting in Python."
category = "dev"
optional = false
python-versions = ">=3.7"

[package.extras]
fast = ["fastnumbers (>=2.0.0)"]
icu = ["PyICU (>=1.0.0)"]

[[package]]
name = "numpy"
version = "1.24.3"
description = "Fundamental package for array computing in Python"
category = "main"
optional = false
python-versions = ">=3.8"

[[package]]
name = "oauthlib"
version = "3.2.2"
description = "A generic, spec-compliant, thorough implementation of the OAuth request-signing logic"
category = "main"
optional = false
python-versions = ">=3.6"

[package.extras]
rsa = ["cryptography (>=3.0.0)"]
signals = ["blinker (>=1.4.0)"]
signedtoken = ["cryptography (>=3.0.0)", "pyjwt (>=2.0.0,<3)"]

[[package]]
name = "orjson"
version = "3.8.12"
description = "Fast, correct Python JSON library supporting dataclasses, datetimes, and numpy"
category = "main"
optional = false
python-versions = ">=3.7"

[[package]]
name = "packaging"
version = "23.1"
description = "Core utilities for Python packages"
category = "main"
optional = false
python-versions = ">=3.7"

[[package]]
name = "pandas"
version = "2.0.1"
description = "Powerful data structures for data analysis, time series, and statistics"
category = "dev"
optional = false
python-versions = ">=3.8"

[package.dependencies]
numpy = [
    {version = ">=1.20.3", markers = "python_version < \"3.10\""},
    {version = ">=1.21.0", markers = "python_version >= \"3.10\""},
    {version = ">=1.23.2", markers = "python_version >= \"3.11\""},
]
python-dateutil = ">=2.8.2"
pytz = ">=2020.1"
tzdata = ">=2022.1"

[package.extras]
all = ["PyQt5 (>=5.15.1)", "SQLAlchemy (>=1.4.16)", "beautifulsoup4 (>=4.9.3)", "bottleneck (>=1.3.2)", "brotlipy (>=0.7.0)", "fastparquet (>=0.6.3)", "fsspec (>=2021.07.0)", "gcsfs (>=2021.07.0)", "html5lib (>=1.1)", "hypothesis (>=6.34.2)", "jinja2 (>=3.0.0)", "lxml (>=4.6.3)", "matplotlib (>=3.6.1)", "numba (>=0.53.1)", "numexpr (>=2.7.3)", "odfpy (>=1.4.1)", "openpyxl (>=3.0.7)", "pandas-gbq (>=0.15.0)", "psycopg2 (>=2.8.6)", "pyarrow (>=7.0.0)", "pymysql (>=1.0.2)", "pyreadstat (>=1.1.2)", "pytest (>=7.0.0)", "pytest-asyncio (>=0.17.0)", "pytest-xdist (>=2.2.0)", "python-snappy (>=0.6.0)", "pyxlsb (>=1.0.8)", "qtpy (>=2.2.0)", "s3fs (>=2021.08.0)", "scipy (>=1.7.1)", "tables (>=3.6.1)", "tabulate (>=0.8.9)", "xarray (>=0.21.0)", "xlrd (>=2.0.1)", "xlsxwriter (>=1.4.3)", "zstandard (>=0.15.2)"]
aws = ["s3fs (>=2021.08.0)"]
clipboard = ["PyQt5 (>=5.15.1)", "qtpy (>=2.2.0)"]
compression = ["brotlipy (>=0.7.0)", "python-snappy (>=0.6.0)", "zstandard (>=0.15.2)"]
computation = ["scipy (>=1.7.1)", "xarray (>=0.21.0)"]
excel = ["odfpy (>=1.4.1)", "openpyxl (>=3.0.7)", "pyxlsb (>=1.0.8)", "xlrd (>=2.0.1)", "xlsxwriter (>=1.4.3)"]
feather = ["pyarrow (>=7.0.0)"]
fss = ["fsspec (>=2021.07.0)"]
gcp = ["gcsfs (>=2021.07.0)", "pandas-gbq (>=0.15.0)"]
hdf5 = ["tables (>=3.6.1)"]
html = ["beautifulsoup4 (>=4.9.3)", "html5lib (>=1.1)", "lxml (>=4.6.3)"]
mysql = ["SQLAlchemy (>=1.4.16)", "pymysql (>=1.0.2)"]
output-formatting = ["jinja2 (>=3.0.0)", "tabulate (>=0.8.9)"]
parquet = ["pyarrow (>=7.0.0)"]
performance = ["bottleneck (>=1.3.2)", "numba (>=0.53.1)", "numexpr (>=2.7.1)"]
plot = ["matplotlib (>=3.6.1)"]
postgresql = ["SQLAlchemy (>=1.4.16)", "psycopg2 (>=2.8.6)"]
spss = ["pyreadstat (>=1.1.2)"]
sql-other = ["SQLAlchemy (>=1.4.16)"]
test = ["hypothesis (>=6.34.2)", "pytest (>=7.0.0)", "pytest-asyncio (>=0.17.0)", "pytest-xdist (>=2.2.0)"]
xml = ["lxml (>=4.6.3)"]

[[package]]
name = "pathspec"
version = "0.11.1"
description = "Utility library for gitignore style pattern matching of file paths."
category = "main"
optional = false
python-versions = ">=3.7"

[[package]]
name = "pathvalidate"
version = "2.5.2"
description = "pathvalidate is a Python library to sanitize/validate a string such as filenames/file-paths/etc."
category = "main"
optional = false
python-versions = ">=3.6"

[package.extras]
test = ["allpairspy", "click", "faker", "pytest (>=6.0.1)", "pytest-discord (>=0.0.6)", "pytest-md-report (>=0.0.12)"]

[[package]]
name = "pbr"
version = "5.11.1"
description = "Python Build Reasonableness"
category = "dev"
optional = false
python-versions = ">=2.6"

[[package]]
name = "pendulum"
version = "2.1.2"
description = "Python datetimes made easy"
category = "main"
optional = false
python-versions = ">=2.7, !=3.0.*, !=3.1.*, !=3.2.*, !=3.3.*, !=3.4.*"

[package.dependencies]
python-dateutil = ">=2.6,<3.0"
pytzdata = ">=2020.1"

[[package]]
name = "pipdeptree"
version = "2.7.1"
description = "Command line utility to show dependency tree of packages."
category = "main"
optional = false
python-versions = ">=3.7"

[package.extras]
graphviz = ["graphviz (>=0.20.1)"]
test = ["covdefaults (>=2.3)", "diff-cover (>=7.5)", "pip (>=23.1)", "pytest (>=7.3.1)", "pytest-cov (>=4)", "pytest-mock (>=3.10)", "virtualenv (>=20.21,<21)"]

[[package]]
name = "platformdirs"
version = "3.5.1"
description = "A small Python package for determining appropriate platform-specific dirs, e.g. a \"user data dir\"."
category = "main"
optional = false
python-versions = ">=3.7"

[package.extras]
docs = ["furo (>=2023.3.27)", "proselint (>=0.13)", "sphinx (>=6.2.1)", "sphinx-autodoc-typehints (>=1.23,!=1.23.4)"]
test = ["appdirs (==1.4.4)", "covdefaults (>=2.3)", "pytest (>=7.3.1)", "pytest-cov (>=4)", "pytest-mock (>=3.10)"]

[[package]]
name = "pluggy"
version = "1.0.0"
description = "plugin and hook calling mechanisms for python"
category = "dev"
optional = false
python-versions = ">=3.6"

[package.extras]
dev = ["pre-commit", "tox"]
testing = ["pytest", "pytest-benchmark"]

[[package]]
name = "ply"
version = "3.11"
description = "Python Lex & Yacc"
category = "main"
optional = false
python-versions = "*"

[[package]]
name = "proto-plus"
version = "1.22.2"
description = "Beautiful, Pythonic protocol buffers."
category = "main"
optional = false
python-versions = ">=3.6"

[package.dependencies]
protobuf = ">=3.19.0,<5.0.0dev"

[package.extras]
testing = ["google-api-core[grpc] (>=1.31.5)"]

[[package]]
name = "protobuf"
version = "4.23.1"
description = ""
category = "main"
optional = false
python-versions = ">=3.7"

[[package]]
name = "psutil"
version = "5.9.5"
description = "Cross-platform lib for process and system monitoring in Python."
category = "main"
optional = false
python-versions = ">=2.7, !=3.0.*, !=3.1.*, !=3.2.*, !=3.3.*"

[package.extras]
test = ["enum34", "ipaddress", "mock", "pywin32", "wmi"]

[[package]]
name = "psycopg2-binary"
version = "2.9.6"
description = "psycopg2 - Python-PostgreSQL Database Adapter"
category = "main"
optional = false
python-versions = ">=3.6"

[[package]]
name = "psycopg2cffi"
version = "2.9.0"
description = ".. image:: https://travis-ci.org/chtd/psycopg2cffi.svg?branch=master"
category = "main"
optional = false
python-versions = "*"

[package.dependencies]
cffi = ">=1.0"
six = "*"

[[package]]
name = "pyactiveresource"
version = "2.2.2"
description = "ActiveResource for Python"
category = "dev"
optional = false
python-versions = "*"

[package.dependencies]
six = "*"

[[package]]
name = "pyarrow"
version = "12.0.0"
description = "Python library for Apache Arrow"
category = "main"
optional = false
python-versions = ">=3.7"

[package.dependencies]
numpy = ">=1.16.6"

[[package]]
name = "pyasn1"
version = "0.5.0"
description = "Pure-Python implementation of ASN.1 types and DER/BER/CER codecs (X.208)"
category = "main"
optional = false
python-versions = "!=3.0.*,!=3.1.*,!=3.2.*,!=3.3.*,!=3.4.*,!=3.5.*,>=2.7"

[[package]]
name = "pyasn1-modules"
version = "0.3.0"
description = "A collection of ASN.1-based protocols modules"
category = "main"
optional = false
python-versions = "!=3.0.*,!=3.1.*,!=3.2.*,!=3.3.*,!=3.4.*,!=3.5.*,>=2.7"

[package.dependencies]
pyasn1 = ">=0.4.6,<0.6.0"

[[package]]
name = "pycodestyle"
version = "2.10.0"
description = "Python style guide checker"
category = "dev"
optional = false
python-versions = ">=3.6"

[[package]]
name = "pycountry"
version = "22.3.5"
description = "ISO country, subdivision, language, currency and script definitions and their translations"
category = "dev"
optional = false
python-versions = ">=3.6, <4"

[package.dependencies]
setuptools = "*"

[[package]]
name = "pycparser"
version = "2.21"
description = "C parser in Python"
category = "main"
optional = false
python-versions = ">=2.7, !=3.0.*, !=3.1.*, !=3.2.*, !=3.3.*"

[[package]]
name = "pyflakes"
version = "3.0.1"
description = "passive checker of Python programs"
category = "dev"
optional = false
python-versions = ">=3.6"

[[package]]
name = "pygments"
version = "2.15.1"
description = "Pygments is a syntax highlighting package written in Python."
category = "dev"
optional = false
python-versions = ">=3.7"

[package.extras]
plugins = ["importlib-metadata"]

[[package]]
name = "pyjwt"
version = "2.7.0"
description = "JSON Web Token implementation in Python"
category = "dev"
optional = false
python-versions = ">=3.7"

[package.dependencies]
cryptography = {version = ">=3.4.0", optional = true, markers = "extra == \"crypto\""}

[package.extras]
crypto = ["cryptography (>=3.4.0)"]
dev = ["coverage[toml] (==5.0.4)", "cryptography (>=3.4.0)", "pre-commit", "pytest (>=6.0.0,<7.0.0)", "sphinx (>=4.5.0,<5.0.0)", "sphinx-rtd-theme", "zope.interface"]
docs = ["sphinx (>=4.5.0,<5.0.0)", "sphinx-rtd-theme", "zope.interface"]
tests = ["coverage[toml] (==5.0.4)", "pytest (>=6.0.0,<7.0.0)"]

[[package]]
name = "pymysql"
version = "1.0.3"
description = "Pure Python MySQL Driver"
category = "dev"
optional = false
python-versions = ">=3.7"

[package.extras]
ed25519 = ["PyNaCl (>=1.4.0)"]
rsa = ["cryptography"]

[[package]]
name = "pyparsing"
version = "3.0.9"
description = "pyparsing module - Classes and methods to define and execute parsing grammars"
category = "main"
optional = false
python-versions = ">=3.6.8"

[package.extras]
diagrams = ["jinja2", "railroad-diagrams"]

[[package]]
name = "pytest"
version = "7.3.1"
description = "pytest: simple powerful testing with Python"
category = "dev"
optional = false
python-versions = ">=3.7"

[package.dependencies]
colorama = {version = "*", markers = "sys_platform == \"win32\""}
exceptiongroup = {version = ">=1.0.0rc8", markers = "python_version < \"3.11\""}
iniconfig = "*"
packaging = "*"
pluggy = ">=0.12,<2.0"
tomli = {version = ">=1.0.0", markers = "python_version < \"3.11\""}

[package.extras]
testing = ["argcomplete", "attrs (>=19.2.0)", "hypothesis (>=3.56)", "mock", "nose", "pygments (>=2.7.2)", "requests", "xmlschema"]

[[package]]
name = "python-dateutil"
version = "2.8.2"
description = "Extensions to the standard Python datetime module"
category = "main"
optional = false
python-versions = "!=3.0.*,!=3.1.*,!=3.2.*,>=2.7"

[package.dependencies]
six = ">=1.5"

[[package]]
name = "pytz"
version = "2023.3"
description = "World timezone definitions, modern and historical"
category = "main"
optional = false
python-versions = "*"

[[package]]
name = "pytzdata"
version = "2020.1"
description = "The Olson timezone database for Python."
category = "main"
optional = false
python-versions = ">=2.7, !=3.0.*, !=3.1.*, !=3.2.*, !=3.3.*"

[[package]]
name = "pyyaml"
version = "6.0"
description = "YAML parser and emitter for Python"
category = "main"
optional = false
python-versions = ">=3.6"

[[package]]
name = "requests"
version = "2.30.0"
description = "Python HTTP for Humans."
category = "main"
optional = false
python-versions = ">=3.7"

[package.dependencies]
certifi = ">=2017.4.17"
charset-normalizer = ">=2,<4"
idna = ">=2.5,<4"
urllib3 = ">=1.21.1,<3"

[package.extras]
socks = ["PySocks (>=1.5.6,!=1.5.7)"]
use-chardet-on-py3 = ["chardet (>=3.0.2,<6)"]

[[package]]
name = "requests-file"
version = "1.5.1"
description = "File transport adapter for Requests"
category = "dev"
optional = false
python-versions = "*"

[package.dependencies]
requests = ">=1.0.0"
six = "*"

[[package]]
name = "requests-mock"
version = "1.10.0"
description = "Mock out responses from the requests package"
category = "dev"
optional = false
python-versions = "*"

[package.dependencies]
requests = ">=2.3,<3"
six = "*"

[package.extras]
fixture = ["fixtures"]
test = ["fixtures", "mock", "purl", "pytest", "requests-futures", "sphinx", "testrepository (>=0.0.18)", "testtools"]

[[package]]
name = "requests-oauthlib"
version = "1.3.1"
description = "OAuthlib authentication support for Requests."
category = "main"
optional = false
python-versions = ">=2.7, !=3.0.*, !=3.1.*, !=3.2.*, !=3.3.*"

[package.dependencies]
oauthlib = ">=3.0.0"
requests = ">=2.0.0"

[package.extras]
rsa = ["oauthlib[signedtoken] (>=3.0.0)"]

[[package]]
name = "requests-toolbelt"
version = "1.0.0"
description = "A utility belt for advanced users of python-requests"
category = "dev"
optional = false
python-versions = ">=2.7, !=3.0.*, !=3.1.*, !=3.2.*, !=3.3.*"

[package.dependencies]
requests = ">=2.0.1,<3.0.0"

[[package]]
name = "requirements-parser"
version = "0.5.0"
description = "This is a small Python module for parsing Pip requirement files."
category = "main"
optional = false
python-versions = ">=3.6,<4.0"

[package.dependencies]
types-setuptools = ">=57.0.0"

[[package]]
name = "rich"
version = "13.3.5"
description = "Render rich text, tables, progress bars, syntax highlighting, markdown and more to the terminal"
category = "dev"
optional = false
python-versions = ">=3.7.0"

[package.dependencies]
markdown-it-py = ">=2.2.0,<3.0.0"
pygments = ">=2.13.0,<3.0.0"
typing-extensions = {version = ">=4.0.0,<5.0", markers = "python_version < \"3.9\""}

[package.extras]
jupyter = ["ipywidgets (>=7.5.1,<9)"]

[[package]]
name = "rsa"
version = "4.9"
description = "Pure-Python RSA implementation"
category = "main"
optional = false
python-versions = ">=3.6,<4"

[package.dependencies]
pyasn1 = ">=0.1.3"

[[package]]
name = "semver"
version = "3.0.0"
description = "Python helper for Semantic Versioning (https://semver.org)"
category = "main"
optional = false
python-versions = ">=3.7"

[[package]]
name = "sentry-sdk"
version = "1.23.1"
description = "Python client for Sentry (https://sentry.io)"
category = "main"
optional = false
python-versions = "*"

[package.dependencies]
certifi = "*"
urllib3 = [
    {version = "<2.0.0", markers = "python_version < \"3.6\""},
    {version = ">=1.26.11,<2.0.0", markers = "python_version >= \"3.6\""},
]

[package.extras]
aiohttp = ["aiohttp (>=3.5)"]
arq = ["arq (>=0.23)"]
beam = ["apache-beam (>=2.12)"]
bottle = ["bottle (>=0.12.13)"]
celery = ["celery (>=3)"]
chalice = ["chalice (>=1.16.0)"]
django = ["django (>=1.8)"]
falcon = ["falcon (>=1.4)"]
fastapi = ["fastapi (>=0.79.0)"]
flask = ["blinker (>=1.1)", "flask (>=0.11)", "markupsafe"]
grpcio = ["grpcio (>=1.21.1)"]
httpx = ["httpx (>=0.16.0)"]
huey = ["huey (>=2)"]
loguru = ["loguru (>=0.5)"]
opentelemetry = ["opentelemetry-distro (>=0.35b0)"]
pure-eval = ["asttokens", "executing", "pure-eval"]
pymongo = ["pymongo (>=3.1)"]
pyspark = ["pyspark (>=2.4.4)"]
quart = ["blinker (>=1.1)", "quart (>=0.16.1)"]
rq = ["rq (>=0.6)"]
sanic = ["sanic (>=0.8)"]
sqlalchemy = ["sqlalchemy (>=1.2)"]
starlette = ["starlette (>=0.19.1)"]
starlite = ["starlite (>=1.48)"]
tornado = ["tornado (>=5)"]

[[package]]
name = "setuptools"
version = "67.7.2"
description = "Easily download, build, install, upgrade, and uninstall Python packages"
category = "main"
optional = false
python-versions = ">=3.7"

[package.extras]
docs = ["furo", "jaraco.packaging (>=9)", "jaraco.tidelift (>=1.4)", "pygments-github-lexers (==0.0.5)", "rst.linker (>=1.9)", "sphinx (>=3.5)", "sphinx-favicon", "sphinx-hoverxref (<2)", "sphinx-inline-tabs", "sphinx-lint", "sphinx-notfound-page (==0.8.3)", "sphinx-reredirects", "sphinxcontrib-towncrier"]
testing = ["build[virtualenv]", "filelock (>=3.4.0)", "flake8 (<5)", "flake8-2020", "ini2toml[lite] (>=0.9)", "jaraco.envs (>=2.2)", "jaraco.path (>=3.2.0)", "pip (>=19.1)", "pip-run (>=8.8)", "pytest (>=6)", "pytest-black (>=0.3.7)", "pytest-checkdocs (>=2.4)", "pytest-cov", "pytest-enabler (>=1.3)", "pytest-flake8", "pytest-mypy (>=0.9.1)", "pytest-perf", "pytest-timeout", "pytest-xdist", "tomli-w (>=1.0.0)", "virtualenv (>=13.0.0)", "wheel"]
testing-integration = ["build[virtualenv]", "filelock (>=3.4.0)", "jaraco.envs (>=2.2)", "jaraco.path (>=3.2.0)", "pytest", "pytest-enabler", "pytest-xdist", "tomli", "virtualenv (>=13.0.0)", "wheel"]

[[package]]
name = "shopifyapi"
version = "12.3.0"
description = "Shopify API for Python"
category = "dev"
optional = false
python-versions = "*"

[package.dependencies]
pyactiveresource = ">=2.2.2"
PyJWT = ">=2.0.0"
PyYAML = "*"
six = "*"

[[package]]
name = "simple-salesforce"
version = "1.12.4"
description = "A basic Salesforce.com REST API client."
category = "dev"
optional = false
python-versions = "*"

[package.dependencies]
cryptography = "*"
pyjwt = "*"
requests = ">=2.22.0"
zeep = "*"

[[package]]
name = "simplejson"
version = "3.19.1"
description = "Simple, fast, extensible JSON encoder/decoder for Python"
category = "main"
optional = false
python-versions = ">=2.5, !=3.0.*, !=3.1.*, !=3.2.*"

[[package]]
name = "six"
version = "1.16.0"
description = "Python 2 and 3 compatibility utilities"
category = "main"
optional = false
python-versions = ">=2.7, !=3.0.*, !=3.1.*, !=3.2.*"

[[package]]
name = "smmap"
version = "5.0.0"
description = "A pure Python implementation of a sliding window memory map manager"
category = "main"
optional = false
python-versions = ">=3.6"

[[package]]
name = "sqlalchemy"
version = "2.0.14"
description = "Database Abstraction Library"
category = "main"
optional = false
python-versions = ">=3.7"

[package.dependencies]
greenlet = {version = "!=0.4.17", markers = "platform_machine == \"aarch64\" or platform_machine == \"ppc64le\" or platform_machine == \"x86_64\" or platform_machine == \"amd64\" or platform_machine == \"AMD64\" or platform_machine == \"win32\" or platform_machine == \"WIN32\""}
typing-extensions = ">=4.2.0"

[package.extras]
aiomysql = ["aiomysql", "greenlet (!=0.4.17)"]
aiosqlite = ["aiosqlite", "greenlet (!=0.4.17)", "typing-extensions (!=3.10.0.1)"]
asyncio = ["greenlet (!=0.4.17)"]
asyncmy = ["asyncmy (>=0.2.3,!=0.2.4,!=0.2.6)", "greenlet (!=0.4.17)"]
mariadb-connector = ["mariadb (>=1.0.1,!=1.1.2,!=1.1.5)"]
mssql = ["pyodbc"]
mssql-pymssql = ["pymssql"]
mssql-pyodbc = ["pyodbc"]
mypy = ["mypy (>=0.910)"]
mysql = ["mysqlclient (>=1.4.0)"]
mysql-connector = ["mysql-connector-python"]
oracle = ["cx-oracle (>=7)"]
oracle-oracledb = ["oracledb (>=1.0.1)"]
postgresql = ["psycopg2 (>=2.7)"]
postgresql-asyncpg = ["asyncpg", "greenlet (!=0.4.17)"]
postgresql-pg8000 = ["pg8000 (>=1.29.1)"]
postgresql-psycopg = ["psycopg (>=3.0.7)"]
postgresql-psycopg2binary = ["psycopg2-binary"]
postgresql-psycopg2cffi = ["psycopg2cffi"]
pymysql = ["pymysql"]
sqlcipher = ["sqlcipher3-binary"]

[[package]]
name = "stevedore"
version = "5.1.0"
description = "Manage dynamic plugins for Python applications"
category = "dev"
optional = false
python-versions = ">=3.8"

[package.dependencies]
pbr = ">=2.0.0,<2.1.0 || >2.1.0"

[[package]]
name = "stripe"
version = "5.4.0"
description = "Python bindings for the Stripe API"
category = "dev"
optional = false
python-versions = ">=2.7, !=3.0.*, !=3.1.*, !=3.2.*, !=3.3.*"

[package.dependencies]
requests = {version = ">=2.20", markers = "python_version >= \"3.0\""}

[[package]]
name = "tenacity"
version = "8.2.2"
description = "Retry code until it succeeds"
category = "main"
optional = false
python-versions = ">=3.6"

[package.extras]
doc = ["reno", "sphinx", "tornado (>=4.5)"]

[[package]]
name = "tomli"
version = "2.0.1"
description = "A lil' TOML parser"
category = "main"
optional = false
python-versions = ">=3.7"

[[package]]
name = "tomlkit"
version = "0.11.8"
description = "Style preserving TOML library"
category = "main"
optional = false
python-versions = ">=3.7"

[[package]]
name = "types-requests"
version = "2.30.0.0"
description = "Typing stubs for requests"
category = "dev"
optional = false
python-versions = "*"

[package.dependencies]
types-urllib3 = "*"

[[package]]
name = "types-setuptools"
version = "67.7.0.3"
description = "Typing stubs for setuptools"
category = "main"
optional = false
python-versions = "*"

[[package]]
name = "types-urllib3"
version = "1.26.25.13"
description = "Typing stubs for urllib3"
category = "dev"
optional = false
python-versions = "*"

[[package]]
name = "typing-extensions"
version = "4.5.0"
description = "Backported and Experimental Type Hints for Python 3.7+"
category = "main"
optional = false
python-versions = ">=3.7"

[[package]]
name = "tzdata"
version = "2023.3"
description = "Provider of IANA time zone data"
category = "main"
optional = false
python-versions = ">=2"

[[package]]
name = "uritemplate"
version = "4.1.1"
description = "Implementation of RFC 6570 URI Templates"
category = "dev"
optional = false
python-versions = ">=3.6"

[[package]]
name = "urllib3"
version = "1.26.15"
description = "HTTP library with thread-safe connection pooling, file post, and more."
category = "main"
optional = false
python-versions = ">=2.7, !=3.0.*, !=3.1.*, !=3.2.*, !=3.3.*, !=3.4.*, !=3.5.*"

[package.extras]
brotli = ["brotli (>=1.0.9)", "brotlicffi (>=0.8.0)", "brotlipy (>=0.6.0)"]
secure = ["certifi", "cryptography (>=1.3.4)", "idna (>=2.0.0)", "ipaddress", "pyOpenSSL (>=0.14)", "urllib3-secure-extra"]
socks = ["PySocks (>=1.5.6,!=1.5.7,<2.0)"]

[[package]]
name = "wheel"
version = "0.40.0"
description = "A built-package format for Python"
category = "main"
optional = false
python-versions = ">=3.7"

[package.extras]
test = ["pytest (>=6.0.0)"]

[[package]]
name = "wrapt"
version = "1.15.0"
description = "Module for decorators, wrappers and monkey patching."
category = "main"
optional = false
python-versions = "!=3.0.*,!=3.1.*,!=3.2.*,!=3.3.*,!=3.4.*,>=2.7"

[[package]]
name = "yarl"
version = "1.9.2"
description = "Yet another URL library"
category = "main"
optional = false
python-versions = ">=3.7"

[package.dependencies]
idna = ">=2.0"
multidict = ">=4.0"

[[package]]
name = "zeep"
version = "4.2.1"
description = "A Python SOAP client"
category = "dev"
optional = false
python-versions = ">=3.7"

[package.dependencies]
attrs = ">=17.2.0"
isodate = ">=0.5.4"
lxml = ">=4.6.0"
platformdirs = ">=1.4.0"
pytz = "*"
requests = ">=2.7.0"
requests-file = ">=1.5.1"
requests-toolbelt = ">=0.7.1"

[package.extras]
async = ["httpx (>=0.15.0)"]
docs = ["sphinx (>=1.4.0)"]
test = ["coverage[toml] (==5.2.1)", "flake8 (==3.8.3)", "flake8-blind-except (==0.1.1)", "flake8-debugger (==3.2.1)", "flake8-imports (==0.1.1)", "freezegun (==0.3.15)", "isort (==5.3.2)", "pretend (==1.0.9)", "pytest (==6.2.5)", "pytest-asyncio", "pytest-cov (==2.8.1)", "pytest-httpx", "requests-mock (>=0.7.0)"]
xmlsec = ["xmlsec (>=0.6.1)"]

[[package]]
name = "zenpy"
version = "2.0.25"
description = "Python wrapper for the Zendesk API"
category = "dev"
optional = false
python-versions = "*"

[package.dependencies]
cachetools = ">=3.1.0"
python-dateutil = ">=2.7.5"
pytz = ">=2018.9"
requests = ">=2.14.2"
six = ">=1.14.0"

[[package]]
name = "zipp"
version = "3.15.0"
description = "Backport of pathlib-compatible object wrapper for zip files"
category = "dev"
optional = false
python-versions = ">=3.7"

[package.extras]
docs = ["furo", "jaraco.packaging (>=9)", "jaraco.tidelift (>=1.4)", "rst.linker (>=1.9)", "sphinx (>=3.5)", "sphinx-lint"]
testing = ["big-O", "flake8 (<5)", "jaraco.functools", "jaraco.itertools", "more-itertools", "pytest (>=6)", "pytest-black (>=0.3.7)", "pytest-checkdocs (>=2.4)", "pytest-cov", "pytest-enabler (>=1.3)", "pytest-flake8", "pytest-mypy (>=0.9.1)"]

[metadata]
lock-version = "1.1"
python-versions = "^3.8.1"
content-hash = "035428fa097da809b22d7faa0e6a691a57806af7d91f73026fc21137c15ca4a4"

[metadata.files]
aiohttp = [
    {file = "aiohttp-3.8.4-cp310-cp310-macosx_10_9_universal2.whl", hash = "sha256:5ce45967538fb747370308d3145aa68a074bdecb4f3a300869590f725ced69c1"},
    {file = "aiohttp-3.8.4-cp310-cp310-macosx_10_9_x86_64.whl", hash = "sha256:b744c33b6f14ca26b7544e8d8aadff6b765a80ad6164fb1a430bbadd593dfb1a"},
    {file = "aiohttp-3.8.4-cp310-cp310-macosx_11_0_arm64.whl", hash = "sha256:1a45865451439eb320784918617ba54b7a377e3501fb70402ab84d38c2cd891b"},
    {file = "aiohttp-3.8.4-cp310-cp310-manylinux_2_17_aarch64.manylinux2014_aarch64.whl", hash = "sha256:a86d42d7cba1cec432d47ab13b6637bee393a10f664c425ea7b305d1301ca1a3"},
    {file = "aiohttp-3.8.4-cp310-cp310-manylinux_2_17_ppc64le.manylinux2014_ppc64le.whl", hash = "sha256:ee3c36df21b5714d49fc4580247947aa64bcbe2939d1b77b4c8dcb8f6c9faecc"},
    {file = "aiohttp-3.8.4-cp310-cp310-manylinux_2_17_s390x.manylinux2014_s390x.whl", hash = "sha256:176a64b24c0935869d5bbc4c96e82f89f643bcdf08ec947701b9dbb3c956b7dd"},
    {file = "aiohttp-3.8.4-cp310-cp310-manylinux_2_17_x86_64.manylinux2014_x86_64.whl", hash = "sha256:c844fd628851c0bc309f3c801b3a3d58ce430b2ce5b359cd918a5a76d0b20cb5"},
    {file = "aiohttp-3.8.4-cp310-cp310-manylinux_2_5_i686.manylinux1_i686.manylinux_2_17_i686.manylinux2014_i686.whl", hash = "sha256:5393fb786a9e23e4799fec788e7e735de18052f83682ce2dfcabaf1c00c2c08e"},
    {file = "aiohttp-3.8.4-cp310-cp310-musllinux_1_1_aarch64.whl", hash = "sha256:e4b09863aae0dc965c3ef36500d891a3ff495a2ea9ae9171e4519963c12ceefd"},
    {file = "aiohttp-3.8.4-cp310-cp310-musllinux_1_1_i686.whl", hash = "sha256:adfbc22e87365a6e564c804c58fc44ff7727deea782d175c33602737b7feadb6"},
    {file = "aiohttp-3.8.4-cp310-cp310-musllinux_1_1_ppc64le.whl", hash = "sha256:147ae376f14b55f4f3c2b118b95be50a369b89b38a971e80a17c3fd623f280c9"},
    {file = "aiohttp-3.8.4-cp310-cp310-musllinux_1_1_s390x.whl", hash = "sha256:eafb3e874816ebe2a92f5e155f17260034c8c341dad1df25672fb710627c6949"},
    {file = "aiohttp-3.8.4-cp310-cp310-musllinux_1_1_x86_64.whl", hash = "sha256:c6cc15d58053c76eacac5fa9152d7d84b8d67b3fde92709195cb984cfb3475ea"},
    {file = "aiohttp-3.8.4-cp310-cp310-win32.whl", hash = "sha256:59f029a5f6e2d679296db7bee982bb3d20c088e52a2977e3175faf31d6fb75d1"},
    {file = "aiohttp-3.8.4-cp310-cp310-win_amd64.whl", hash = "sha256:fe7ba4a51f33ab275515f66b0a236bcde4fb5561498fe8f898d4e549b2e4509f"},
    {file = "aiohttp-3.8.4-cp311-cp311-macosx_10_9_universal2.whl", hash = "sha256:3d8ef1a630519a26d6760bc695842579cb09e373c5f227a21b67dc3eb16cfea4"},
    {file = "aiohttp-3.8.4-cp311-cp311-macosx_10_9_x86_64.whl", hash = "sha256:5b3f2e06a512e94722886c0827bee9807c86a9f698fac6b3aee841fab49bbfb4"},
    {file = "aiohttp-3.8.4-cp311-cp311-macosx_11_0_arm64.whl", hash = "sha256:3a80464982d41b1fbfe3154e440ba4904b71c1a53e9cd584098cd41efdb188ef"},
    {file = "aiohttp-3.8.4-cp311-cp311-manylinux_2_17_aarch64.manylinux2014_aarch64.whl", hash = "sha256:8b631e26df63e52f7cce0cce6507b7a7f1bc9b0c501fcde69742130b32e8782f"},
    {file = "aiohttp-3.8.4-cp311-cp311-manylinux_2_17_ppc64le.manylinux2014_ppc64le.whl", hash = "sha256:3f43255086fe25e36fd5ed8f2ee47477408a73ef00e804cb2b5cba4bf2ac7f5e"},
    {file = "aiohttp-3.8.4-cp311-cp311-manylinux_2_17_s390x.manylinux2014_s390x.whl", hash = "sha256:4d347a172f866cd1d93126d9b239fcbe682acb39b48ee0873c73c933dd23bd0f"},
    {file = "aiohttp-3.8.4-cp311-cp311-manylinux_2_17_x86_64.manylinux2014_x86_64.whl", hash = "sha256:a3fec6a4cb5551721cdd70473eb009d90935b4063acc5f40905d40ecfea23e05"},
    {file = "aiohttp-3.8.4-cp311-cp311-manylinux_2_5_i686.manylinux1_i686.manylinux_2_17_i686.manylinux2014_i686.whl", hash = "sha256:80a37fe8f7c1e6ce8f2d9c411676e4bc633a8462844e38f46156d07a7d401654"},
    {file = "aiohttp-3.8.4-cp311-cp311-musllinux_1_1_aarch64.whl", hash = "sha256:d1e6a862b76f34395a985b3cd39a0d949ca80a70b6ebdea37d3ab39ceea6698a"},
    {file = "aiohttp-3.8.4-cp311-cp311-musllinux_1_1_i686.whl", hash = "sha256:cd468460eefef601ece4428d3cf4562459157c0f6523db89365202c31b6daebb"},
    {file = "aiohttp-3.8.4-cp311-cp311-musllinux_1_1_ppc64le.whl", hash = "sha256:618c901dd3aad4ace71dfa0f5e82e88b46ef57e3239fc7027773cb6d4ed53531"},
    {file = "aiohttp-3.8.4-cp311-cp311-musllinux_1_1_s390x.whl", hash = "sha256:652b1bff4f15f6287550b4670546a2947f2a4575b6c6dff7760eafb22eacbf0b"},
    {file = "aiohttp-3.8.4-cp311-cp311-musllinux_1_1_x86_64.whl", hash = "sha256:80575ba9377c5171407a06d0196b2310b679dc752d02a1fcaa2bc20b235dbf24"},
    {file = "aiohttp-3.8.4-cp311-cp311-win32.whl", hash = "sha256:bbcf1a76cf6f6dacf2c7f4d2ebd411438c275faa1dc0c68e46eb84eebd05dd7d"},
    {file = "aiohttp-3.8.4-cp311-cp311-win_amd64.whl", hash = "sha256:6e74dd54f7239fcffe07913ff8b964e28b712f09846e20de78676ce2a3dc0bfc"},
    {file = "aiohttp-3.8.4-cp36-cp36m-macosx_10_9_x86_64.whl", hash = "sha256:880e15bb6dad90549b43f796b391cfffd7af373f4646784795e20d92606b7a51"},
    {file = "aiohttp-3.8.4-cp36-cp36m-manylinux_2_17_aarch64.manylinux2014_aarch64.whl", hash = "sha256:bb96fa6b56bb536c42d6a4a87dfca570ff8e52de2d63cabebfd6fb67049c34b6"},
    {file = "aiohttp-3.8.4-cp36-cp36m-manylinux_2_17_ppc64le.manylinux2014_ppc64le.whl", hash = "sha256:4a6cadebe132e90cefa77e45f2d2f1a4b2ce5c6b1bfc1656c1ddafcfe4ba8131"},
    {file = "aiohttp-3.8.4-cp36-cp36m-manylinux_2_17_s390x.manylinux2014_s390x.whl", hash = "sha256:f352b62b45dff37b55ddd7b9c0c8672c4dd2eb9c0f9c11d395075a84e2c40f75"},
    {file = "aiohttp-3.8.4-cp36-cp36m-manylinux_2_17_x86_64.manylinux2014_x86_64.whl", hash = "sha256:7ab43061a0c81198d88f39aaf90dae9a7744620978f7ef3e3708339b8ed2ef01"},
    {file = "aiohttp-3.8.4-cp36-cp36m-manylinux_2_5_i686.manylinux1_i686.manylinux_2_17_i686.manylinux2014_i686.whl", hash = "sha256:c9cb1565a7ad52e096a6988e2ee0397f72fe056dadf75d17fa6b5aebaea05622"},
    {file = "aiohttp-3.8.4-cp36-cp36m-musllinux_1_1_aarch64.whl", hash = "sha256:1b3ea7edd2d24538959c1c1abf97c744d879d4e541d38305f9bd7d9b10c9ec41"},
    {file = "aiohttp-3.8.4-cp36-cp36m-musllinux_1_1_i686.whl", hash = "sha256:7c7837fe8037e96b6dd5cfcf47263c1620a9d332a87ec06a6ca4564e56bd0f36"},
    {file = "aiohttp-3.8.4-cp36-cp36m-musllinux_1_1_ppc64le.whl", hash = "sha256:3b90467ebc3d9fa5b0f9b6489dfb2c304a1db7b9946fa92aa76a831b9d587e99"},
    {file = "aiohttp-3.8.4-cp36-cp36m-musllinux_1_1_s390x.whl", hash = "sha256:cab9401de3ea52b4b4c6971db5fb5c999bd4260898af972bf23de1c6b5dd9d71"},
    {file = "aiohttp-3.8.4-cp36-cp36m-musllinux_1_1_x86_64.whl", hash = "sha256:d1f9282c5f2b5e241034a009779e7b2a1aa045f667ff521e7948ea9b56e0c5ff"},
    {file = "aiohttp-3.8.4-cp36-cp36m-win32.whl", hash = "sha256:5e14f25765a578a0a634d5f0cd1e2c3f53964553a00347998dfdf96b8137f777"},
    {file = "aiohttp-3.8.4-cp36-cp36m-win_amd64.whl", hash = "sha256:4c745b109057e7e5f1848c689ee4fb3a016c8d4d92da52b312f8a509f83aa05e"},
    {file = "aiohttp-3.8.4-cp37-cp37m-macosx_10_9_x86_64.whl", hash = "sha256:aede4df4eeb926c8fa70de46c340a1bc2c6079e1c40ccf7b0eae1313ffd33519"},
    {file = "aiohttp-3.8.4-cp37-cp37m-manylinux_2_17_aarch64.manylinux2014_aarch64.whl", hash = "sha256:4ddaae3f3d32fc2cb4c53fab020b69a05c8ab1f02e0e59665c6f7a0d3a5be54f"},
    {file = "aiohttp-3.8.4-cp37-cp37m-manylinux_2_17_ppc64le.manylinux2014_ppc64le.whl", hash = "sha256:c4eb3b82ca349cf6fadcdc7abcc8b3a50ab74a62e9113ab7a8ebc268aad35bb9"},
    {file = "aiohttp-3.8.4-cp37-cp37m-manylinux_2_17_s390x.manylinux2014_s390x.whl", hash = "sha256:9bcb89336efa095ea21b30f9e686763f2be4478f1b0a616969551982c4ee4c3b"},
    {file = "aiohttp-3.8.4-cp37-cp37m-manylinux_2_17_x86_64.manylinux2014_x86_64.whl", hash = "sha256:6c08e8ed6fa3d477e501ec9db169bfac8140e830aa372d77e4a43084d8dd91ab"},
    {file = "aiohttp-3.8.4-cp37-cp37m-manylinux_2_5_i686.manylinux1_i686.manylinux_2_17_i686.manylinux2014_i686.whl", hash = "sha256:c6cd05ea06daca6ad6a4ca3ba7fe7dc5b5de063ff4daec6170ec0f9979f6c332"},
    {file = "aiohttp-3.8.4-cp37-cp37m-musllinux_1_1_aarch64.whl", hash = "sha256:b7a00a9ed8d6e725b55ef98b1b35c88013245f35f68b1b12c5cd4100dddac333"},
    {file = "aiohttp-3.8.4-cp37-cp37m-musllinux_1_1_i686.whl", hash = "sha256:de04b491d0e5007ee1b63a309956eaed959a49f5bb4e84b26c8f5d49de140fa9"},
    {file = "aiohttp-3.8.4-cp37-cp37m-musllinux_1_1_ppc64le.whl", hash = "sha256:40653609b3bf50611356e6b6554e3a331f6879fa7116f3959b20e3528783e699"},
    {file = "aiohttp-3.8.4-cp37-cp37m-musllinux_1_1_s390x.whl", hash = "sha256:dbf3a08a06b3f433013c143ebd72c15cac33d2914b8ea4bea7ac2c23578815d6"},
    {file = "aiohttp-3.8.4-cp37-cp37m-musllinux_1_1_x86_64.whl", hash = "sha256:854f422ac44af92bfe172d8e73229c270dc09b96535e8a548f99c84f82dde241"},
    {file = "aiohttp-3.8.4-cp37-cp37m-win32.whl", hash = "sha256:aeb29c84bb53a84b1a81c6c09d24cf33bb8432cc5c39979021cc0f98c1292a1a"},
    {file = "aiohttp-3.8.4-cp37-cp37m-win_amd64.whl", hash = "sha256:db3fc6120bce9f446d13b1b834ea5b15341ca9ff3f335e4a951a6ead31105480"},
    {file = "aiohttp-3.8.4-cp38-cp38-macosx_10_9_universal2.whl", hash = "sha256:fabb87dd8850ef0f7fe2b366d44b77d7e6fa2ea87861ab3844da99291e81e60f"},
    {file = "aiohttp-3.8.4-cp38-cp38-macosx_10_9_x86_64.whl", hash = "sha256:91f6d540163f90bbaef9387e65f18f73ffd7c79f5225ac3d3f61df7b0d01ad15"},
    {file = "aiohttp-3.8.4-cp38-cp38-macosx_11_0_arm64.whl", hash = "sha256:d265f09a75a79a788237d7f9054f929ced2e69eb0bb79de3798c468d8a90f945"},
    {file = "aiohttp-3.8.4-cp38-cp38-manylinux_2_17_aarch64.manylinux2014_aarch64.whl", hash = "sha256:3d89efa095ca7d442a6d0cbc755f9e08190ba40069b235c9886a8763b03785da"},
    {file = "aiohttp-3.8.4-cp38-cp38-manylinux_2_17_ppc64le.manylinux2014_ppc64le.whl", hash = "sha256:4dac314662f4e2aa5009977b652d9b8db7121b46c38f2073bfeed9f4049732cd"},
    {file = "aiohttp-3.8.4-cp38-cp38-manylinux_2_17_s390x.manylinux2014_s390x.whl", hash = "sha256:fe11310ae1e4cd560035598c3f29d86cef39a83d244c7466f95c27ae04850f10"},
    {file = "aiohttp-3.8.4-cp38-cp38-manylinux_2_17_x86_64.manylinux2014_x86_64.whl", hash = "sha256:6ddb2a2026c3f6a68c3998a6c47ab6795e4127315d2e35a09997da21865757f8"},
    {file = "aiohttp-3.8.4-cp38-cp38-manylinux_2_5_i686.manylinux1_i686.manylinux_2_17_i686.manylinux2014_i686.whl", hash = "sha256:e75b89ac3bd27d2d043b234aa7b734c38ba1b0e43f07787130a0ecac1e12228a"},
    {file = "aiohttp-3.8.4-cp38-cp38-musllinux_1_1_aarch64.whl", hash = "sha256:6e601588f2b502c93c30cd5a45bfc665faaf37bbe835b7cfd461753068232074"},
    {file = "aiohttp-3.8.4-cp38-cp38-musllinux_1_1_i686.whl", hash = "sha256:a5d794d1ae64e7753e405ba58e08fcfa73e3fad93ef9b7e31112ef3c9a0efb52"},
    {file = "aiohttp-3.8.4-cp38-cp38-musllinux_1_1_ppc64le.whl", hash = "sha256:a1f4689c9a1462f3df0a1f7e797791cd6b124ddbee2b570d34e7f38ade0e2c71"},
    {file = "aiohttp-3.8.4-cp38-cp38-musllinux_1_1_s390x.whl", hash = "sha256:3032dcb1c35bc330134a5b8a5d4f68c1a87252dfc6e1262c65a7e30e62298275"},
    {file = "aiohttp-3.8.4-cp38-cp38-musllinux_1_1_x86_64.whl", hash = "sha256:8189c56eb0ddbb95bfadb8f60ea1b22fcfa659396ea36f6adcc521213cd7b44d"},
    {file = "aiohttp-3.8.4-cp38-cp38-win32.whl", hash = "sha256:33587f26dcee66efb2fff3c177547bd0449ab7edf1b73a7f5dea1e38609a0c54"},
    {file = "aiohttp-3.8.4-cp38-cp38-win_amd64.whl", hash = "sha256:e595432ac259af2d4630008bf638873d69346372d38255774c0e286951e8b79f"},
    {file = "aiohttp-3.8.4-cp39-cp39-macosx_10_9_universal2.whl", hash = "sha256:5a7bdf9e57126dc345b683c3632e8ba317c31d2a41acd5800c10640387d193ed"},
    {file = "aiohttp-3.8.4-cp39-cp39-macosx_10_9_x86_64.whl", hash = "sha256:22f6eab15b6db242499a16de87939a342f5a950ad0abaf1532038e2ce7d31567"},
    {file = "aiohttp-3.8.4-cp39-cp39-macosx_11_0_arm64.whl", hash = "sha256:7235604476a76ef249bd64cb8274ed24ccf6995c4a8b51a237005ee7a57e8643"},
    {file = "aiohttp-3.8.4-cp39-cp39-manylinux_2_17_aarch64.manylinux2014_aarch64.whl", hash = "sha256:ea9eb976ffdd79d0e893869cfe179a8f60f152d42cb64622fca418cd9b18dc2a"},
    {file = "aiohttp-3.8.4-cp39-cp39-manylinux_2_17_ppc64le.manylinux2014_ppc64le.whl", hash = "sha256:92c0cea74a2a81c4c76b62ea1cac163ecb20fb3ba3a75c909b9fa71b4ad493cf"},
    {file = "aiohttp-3.8.4-cp39-cp39-manylinux_2_17_s390x.manylinux2014_s390x.whl", hash = "sha256:493f5bc2f8307286b7799c6d899d388bbaa7dfa6c4caf4f97ef7521b9cb13719"},
    {file = "aiohttp-3.8.4-cp39-cp39-manylinux_2_17_x86_64.manylinux2014_x86_64.whl", hash = "sha256:0a63f03189a6fa7c900226e3ef5ba4d3bd047e18f445e69adbd65af433add5a2"},
    {file = "aiohttp-3.8.4-cp39-cp39-manylinux_2_5_i686.manylinux1_i686.manylinux_2_17_i686.manylinux2014_i686.whl", hash = "sha256:10c8cefcff98fd9168cdd86c4da8b84baaa90bf2da2269c6161984e6737bf23e"},
    {file = "aiohttp-3.8.4-cp39-cp39-musllinux_1_1_aarch64.whl", hash = "sha256:bca5f24726e2919de94f047739d0a4fc01372801a3672708260546aa2601bf57"},
    {file = "aiohttp-3.8.4-cp39-cp39-musllinux_1_1_i686.whl", hash = "sha256:03baa76b730e4e15a45f81dfe29a8d910314143414e528737f8589ec60cf7391"},
    {file = "aiohttp-3.8.4-cp39-cp39-musllinux_1_1_ppc64le.whl", hash = "sha256:8c29c77cc57e40f84acef9bfb904373a4e89a4e8b74e71aa8075c021ec9078c2"},
    {file = "aiohttp-3.8.4-cp39-cp39-musllinux_1_1_s390x.whl", hash = "sha256:03543dcf98a6619254b409be2d22b51f21ec66272be4ebda7b04e6412e4b2e14"},
    {file = "aiohttp-3.8.4-cp39-cp39-musllinux_1_1_x86_64.whl", hash = "sha256:17b79c2963db82086229012cff93ea55196ed31f6493bb1ccd2c62f1724324e4"},
    {file = "aiohttp-3.8.4-cp39-cp39-win32.whl", hash = "sha256:34ce9f93a4a68d1272d26030655dd1b58ff727b3ed2a33d80ec433561b03d67a"},
    {file = "aiohttp-3.8.4-cp39-cp39-win_amd64.whl", hash = "sha256:41a86a69bb63bb2fc3dc9ad5ea9f10f1c9c8e282b471931be0268ddd09430b04"},
    {file = "aiohttp-3.8.4.tar.gz", hash = "sha256:bf2e1a9162c1e441bf805a1fd166e249d574ca04e03b34f97e2928769e91ab5c"},
]
aiosignal = [
    {file = "aiosignal-1.3.1-py3-none-any.whl", hash = "sha256:f8376fb07dd1e86a584e4fcdec80b36b7f81aac666ebc724e2c090300dd83b17"},
    {file = "aiosignal-1.3.1.tar.gz", hash = "sha256:54cd96e15e1649b75d6c87526a6ff0b6c1b0dd3459f43d9ca11d48c339b68cfc"},
]
asana = [
    {file = "asana-3.2.1-py2.py3-none-any.whl", hash = "sha256:f80294ec70658ac337ffe7a285136721353b815629496ea4143aa68fe98fdbff"},
    {file = "asana-3.2.1.tar.gz", hash = "sha256:11b2c69101284ee3a4d78589b1cd6a87885a6b0c9510b62105fb3b79d5204f60"},
]
astatine = [
    {file = "astatine-0.3.2-py3-none-any.whl", hash = "sha256:63ce5c4c94b7fb5e21abf4ab20c0f2ac1f10237ec935dcf0041188b60fb2bdd1"},
    {file = "astatine-0.3.2.tar.gz", hash = "sha256:5511b1d8ad36284410c4bfa45353492ad19a4698f61f226aee90d446aa2e91ae"},
]
asttokens = [
    {file = "asttokens-2.2.1-py2.py3-none-any.whl", hash = "sha256:6b0ac9e93fb0335014d382b8fa9b3afa7df546984258005da0b9e7095b3deb1c"},
    {file = "asttokens-2.2.1.tar.gz", hash = "sha256:4622110b2a6f30b77e1473affaa97e711bc2f07d3f10848420ff1898edbe94f3"},
]
astunparse = [
    {file = "astunparse-1.6.3-py2.py3-none-any.whl", hash = "sha256:c2652417f2c8b5bb325c885ae329bdf3f86424075c4fd1a128674bc6fba4b8e8"},
    {file = "astunparse-1.6.3.tar.gz", hash = "sha256:5ad93a8456f0d084c3456d059fd9a92cce667963232cbf763eac3bc5b7940872"},
]
async-timeout = [
    {file = "async-timeout-4.0.2.tar.gz", hash = "sha256:2163e1640ddb52b7a8c80d0a67a08587e5d245cc9c553a74a847056bc2976b15"},
    {file = "async_timeout-4.0.2-py3-none-any.whl", hash = "sha256:8ca1e4fcf50d07413d66d1a5e416e42cfdf5851c981d679a09851a6853383b3c"},
]
asyncstdlib = [
    {file = "asyncstdlib-3.10.7-py3-none-any.whl", hash = "sha256:5f69bf44789002a6e2a1165f1421bfc93c51ed453b1d91678a2487fdaf7e87d9"},
    {file = "asyncstdlib-3.10.7.tar.gz", hash = "sha256:e7238a519d3be21cff167838028d67c2531a735907a177aaca25146989b70864"},
]
attrs = [
    {file = "attrs-23.1.0-py3-none-any.whl", hash = "sha256:1f28b4522cdc2fb4256ac1a020c78acf9cba2c6b461ccd2c126f3aa8e8335d04"},
    {file = "attrs-23.1.0.tar.gz", hash = "sha256:6279836d581513a26f1bf235f9acd333bc9115683f14f7e8fae46c98fc50e015"},
]
bandit = [
    {file = "bandit-1.7.5-py3-none-any.whl", hash = "sha256:75665181dc1e0096369112541a056c59d1c5f66f9bb74a8d686c3c362b83f549"},
    {file = "bandit-1.7.5.tar.gz", hash = "sha256:bdfc739baa03b880c2d15d0431b31c658ffc348e907fe197e54e0389dd59e11e"},
]
black = [
    {file = "black-23.3.0-cp310-cp310-macosx_10_16_arm64.whl", hash = "sha256:0945e13506be58bf7db93ee5853243eb368ace1c08a24c65ce108986eac65915"},
    {file = "black-23.3.0-cp310-cp310-macosx_10_16_universal2.whl", hash = "sha256:67de8d0c209eb5b330cce2469503de11bca4085880d62f1628bd9972cc3366b9"},
    {file = "black-23.3.0-cp310-cp310-macosx_10_16_x86_64.whl", hash = "sha256:7c3eb7cea23904399866c55826b31c1f55bbcd3890ce22ff70466b907b6775c2"},
    {file = "black-23.3.0-cp310-cp310-manylinux_2_17_x86_64.manylinux2014_x86_64.whl", hash = "sha256:32daa9783106c28815d05b724238e30718f34155653d4d6e125dc7daec8e260c"},
    {file = "black-23.3.0-cp310-cp310-win_amd64.whl", hash = "sha256:35d1381d7a22cc5b2be2f72c7dfdae4072a3336060635718cc7e1ede24221d6c"},
    {file = "black-23.3.0-cp311-cp311-macosx_10_16_arm64.whl", hash = "sha256:a8a968125d0a6a404842fa1bf0b349a568634f856aa08ffaff40ae0dfa52e7c6"},
    {file = "black-23.3.0-cp311-cp311-macosx_10_16_universal2.whl", hash = "sha256:c7ab5790333c448903c4b721b59c0d80b11fe5e9803d8703e84dcb8da56fec1b"},
    {file = "black-23.3.0-cp311-cp311-macosx_10_16_x86_64.whl", hash = "sha256:a6f6886c9869d4daae2d1715ce34a19bbc4b95006d20ed785ca00fa03cba312d"},
    {file = "black-23.3.0-cp311-cp311-manylinux_2_17_x86_64.manylinux2014_x86_64.whl", hash = "sha256:6f3c333ea1dd6771b2d3777482429864f8e258899f6ff05826c3a4fcc5ce3f70"},
    {file = "black-23.3.0-cp311-cp311-win_amd64.whl", hash = "sha256:11c410f71b876f961d1de77b9699ad19f939094c3a677323f43d7a29855fe326"},
    {file = "black-23.3.0-cp37-cp37m-macosx_10_16_x86_64.whl", hash = "sha256:1d06691f1eb8de91cd1b322f21e3bfc9efe0c7ca1f0e1eb1db44ea367dff656b"},
    {file = "black-23.3.0-cp37-cp37m-manylinux_2_17_x86_64.manylinux2014_x86_64.whl", hash = "sha256:50cb33cac881766a5cd9913e10ff75b1e8eb71babf4c7104f2e9c52da1fb7de2"},
    {file = "black-23.3.0-cp37-cp37m-win_amd64.whl", hash = "sha256:e114420bf26b90d4b9daa597351337762b63039752bdf72bf361364c1aa05925"},
    {file = "black-23.3.0-cp38-cp38-macosx_10_16_arm64.whl", hash = "sha256:48f9d345675bb7fbc3dd85821b12487e1b9a75242028adad0333ce36ed2a6d27"},
    {file = "black-23.3.0-cp38-cp38-macosx_10_16_universal2.whl", hash = "sha256:714290490c18fb0126baa0fca0a54ee795f7502b44177e1ce7624ba1c00f2331"},
    {file = "black-23.3.0-cp38-cp38-macosx_10_16_x86_64.whl", hash = "sha256:064101748afa12ad2291c2b91c960be28b817c0c7eaa35bec09cc63aa56493c5"},
    {file = "black-23.3.0-cp38-cp38-manylinux_2_17_x86_64.manylinux2014_x86_64.whl", hash = "sha256:562bd3a70495facf56814293149e51aa1be9931567474993c7942ff7d3533961"},
    {file = "black-23.3.0-cp38-cp38-win_amd64.whl", hash = "sha256:e198cf27888ad6f4ff331ca1c48ffc038848ea9f031a3b40ba36aced7e22f2c8"},
    {file = "black-23.3.0-cp39-cp39-macosx_10_16_arm64.whl", hash = "sha256:3238f2aacf827d18d26db07524e44741233ae09a584273aa059066d644ca7b30"},
    {file = "black-23.3.0-cp39-cp39-macosx_10_16_universal2.whl", hash = "sha256:f0bd2f4a58d6666500542b26354978218a9babcdc972722f4bf90779524515f3"},
    {file = "black-23.3.0-cp39-cp39-macosx_10_16_x86_64.whl", hash = "sha256:92c543f6854c28a3c7f39f4d9b7694f9a6eb9d3c5e2ece488c327b6e7ea9b266"},
    {file = "black-23.3.0-cp39-cp39-manylinux_2_17_x86_64.manylinux2014_x86_64.whl", hash = "sha256:3a150542a204124ed00683f0db1f5cf1c2aaaa9cc3495b7a3b5976fb136090ab"},
    {file = "black-23.3.0-cp39-cp39-win_amd64.whl", hash = "sha256:6b39abdfb402002b8a7d030ccc85cf5afff64ee90fa4c5aebc531e3ad0175ddb"},
    {file = "black-23.3.0-py3-none-any.whl", hash = "sha256:ec751418022185b0c1bb7d7736e6933d40bbb14c14a0abcf9123d1b159f98dd4"},
    {file = "black-23.3.0.tar.gz", hash = "sha256:1c7b8d606e728a41ea1ccbd7264677e494e87cf630e399262ced92d4a8dac940"},
]
cachetools = [
    {file = "cachetools-5.3.0-py3-none-any.whl", hash = "sha256:429e1a1e845c008ea6c85aa35d4b98b65d6a9763eeef3e37e92728a12d1de9d4"},
    {file = "cachetools-5.3.0.tar.gz", hash = "sha256:13dfddc7b8df938c21a940dfa6557ce6e94a2f1cdfa58eb90c805721d58f2c14"},
]
certifi = [
    {file = "certifi-2023.5.7-py3-none-any.whl", hash = "sha256:c6c2e98f5c7869efca1f8916fed228dd91539f9f1b444c314c06eef02980c716"},
    {file = "certifi-2023.5.7.tar.gz", hash = "sha256:0f0d56dc5a6ad56fd4ba36484d6cc34451e1c6548c61daad8c320169f91eddc7"},
]
cffi = [
    {file = "cffi-1.15.1-cp27-cp27m-macosx_10_9_x86_64.whl", hash = "sha256:a66d3508133af6e8548451b25058d5812812ec3798c886bf38ed24a98216fab2"},
    {file = "cffi-1.15.1-cp27-cp27m-manylinux1_i686.whl", hash = "sha256:470c103ae716238bbe698d67ad020e1db9d9dba34fa5a899b5e21577e6d52ed2"},
    {file = "cffi-1.15.1-cp27-cp27m-manylinux1_x86_64.whl", hash = "sha256:9ad5db27f9cabae298d151c85cf2bad1d359a1b9c686a275df03385758e2f914"},
    {file = "cffi-1.15.1-cp27-cp27m-win32.whl", hash = "sha256:b3bbeb01c2b273cca1e1e0c5df57f12dce9a4dd331b4fa1635b8bec26350bde3"},
    {file = "cffi-1.15.1-cp27-cp27m-win_amd64.whl", hash = "sha256:e00b098126fd45523dd056d2efba6c5a63b71ffe9f2bbe1a4fe1716e1d0c331e"},
    {file = "cffi-1.15.1-cp27-cp27mu-manylinux1_i686.whl", hash = "sha256:d61f4695e6c866a23a21acab0509af1cdfd2c013cf256bbf5b6b5e2695827162"},
    {file = "cffi-1.15.1-cp27-cp27mu-manylinux1_x86_64.whl", hash = "sha256:ed9cb427ba5504c1dc15ede7d516b84757c3e3d7868ccc85121d9310d27eed0b"},
    {file = "cffi-1.15.1-cp310-cp310-macosx_10_9_x86_64.whl", hash = "sha256:39d39875251ca8f612b6f33e6b1195af86d1b3e60086068be9cc053aa4376e21"},
    {file = "cffi-1.15.1-cp310-cp310-macosx_11_0_arm64.whl", hash = "sha256:285d29981935eb726a4399badae8f0ffdff4f5050eaa6d0cfc3f64b857b77185"},
    {file = "cffi-1.15.1-cp310-cp310-manylinux_2_12_i686.manylinux2010_i686.manylinux_2_17_i686.manylinux2014_i686.whl", hash = "sha256:3eb6971dcff08619f8d91607cfc726518b6fa2a9eba42856be181c6d0d9515fd"},
    {file = "cffi-1.15.1-cp310-cp310-manylinux_2_17_aarch64.manylinux2014_aarch64.whl", hash = "sha256:21157295583fe8943475029ed5abdcf71eb3911894724e360acff1d61c1d54bc"},
    {file = "cffi-1.15.1-cp310-cp310-manylinux_2_17_ppc64le.manylinux2014_ppc64le.whl", hash = "sha256:5635bd9cb9731e6d4a1132a498dd34f764034a8ce60cef4f5319c0541159392f"},
    {file = "cffi-1.15.1-cp310-cp310-manylinux_2_17_s390x.manylinux2014_s390x.whl", hash = "sha256:2012c72d854c2d03e45d06ae57f40d78e5770d252f195b93f581acf3ba44496e"},
    {file = "cffi-1.15.1-cp310-cp310-manylinux_2_17_x86_64.manylinux2014_x86_64.whl", hash = "sha256:dd86c085fae2efd48ac91dd7ccffcfc0571387fe1193d33b6394db7ef31fe2a4"},
    {file = "cffi-1.15.1-cp310-cp310-musllinux_1_1_i686.whl", hash = "sha256:fa6693661a4c91757f4412306191b6dc88c1703f780c8234035eac011922bc01"},
    {file = "cffi-1.15.1-cp310-cp310-musllinux_1_1_x86_64.whl", hash = "sha256:59c0b02d0a6c384d453fece7566d1c7e6b7bae4fc5874ef2ef46d56776d61c9e"},
    {file = "cffi-1.15.1-cp310-cp310-win32.whl", hash = "sha256:cba9d6b9a7d64d4bd46167096fc9d2f835e25d7e4c121fb2ddfc6528fb0413b2"},
    {file = "cffi-1.15.1-cp310-cp310-win_amd64.whl", hash = "sha256:ce4bcc037df4fc5e3d184794f27bdaab018943698f4ca31630bc7f84a7b69c6d"},
    {file = "cffi-1.15.1-cp311-cp311-macosx_10_9_x86_64.whl", hash = "sha256:3d08afd128ddaa624a48cf2b859afef385b720bb4b43df214f85616922e6a5ac"},
    {file = "cffi-1.15.1-cp311-cp311-macosx_11_0_arm64.whl", hash = "sha256:3799aecf2e17cf585d977b780ce79ff0dc9b78d799fc694221ce814c2c19db83"},
    {file = "cffi-1.15.1-cp311-cp311-manylinux_2_12_i686.manylinux2010_i686.manylinux_2_17_i686.manylinux2014_i686.whl", hash = "sha256:a591fe9e525846e4d154205572a029f653ada1a78b93697f3b5a8f1f2bc055b9"},
    {file = "cffi-1.15.1-cp311-cp311-manylinux_2_17_aarch64.manylinux2014_aarch64.whl", hash = "sha256:3548db281cd7d2561c9ad9984681c95f7b0e38881201e157833a2342c30d5e8c"},
    {file = "cffi-1.15.1-cp311-cp311-manylinux_2_17_ppc64le.manylinux2014_ppc64le.whl", hash = "sha256:91fc98adde3d7881af9b59ed0294046f3806221863722ba7d8d120c575314325"},
    {file = "cffi-1.15.1-cp311-cp311-manylinux_2_17_x86_64.manylinux2014_x86_64.whl", hash = "sha256:94411f22c3985acaec6f83c6df553f2dbe17b698cc7f8ae751ff2237d96b9e3c"},
    {file = "cffi-1.15.1-cp311-cp311-musllinux_1_1_i686.whl", hash = "sha256:03425bdae262c76aad70202debd780501fabeaca237cdfddc008987c0e0f59ef"},
    {file = "cffi-1.15.1-cp311-cp311-musllinux_1_1_x86_64.whl", hash = "sha256:cc4d65aeeaa04136a12677d3dd0b1c0c94dc43abac5860ab33cceb42b801c1e8"},
    {file = "cffi-1.15.1-cp311-cp311-win32.whl", hash = "sha256:a0f100c8912c114ff53e1202d0078b425bee3649ae34d7b070e9697f93c5d52d"},
    {file = "cffi-1.15.1-cp311-cp311-win_amd64.whl", hash = "sha256:04ed324bda3cda42b9b695d51bb7d54b680b9719cfab04227cdd1e04e5de3104"},
    {file = "cffi-1.15.1-cp36-cp36m-macosx_10_9_x86_64.whl", hash = "sha256:50a74364d85fd319352182ef59c5c790484a336f6db772c1a9231f1c3ed0cbd7"},
    {file = "cffi-1.15.1-cp36-cp36m-manylinux_2_17_aarch64.manylinux2014_aarch64.whl", hash = "sha256:e263d77ee3dd201c3a142934a086a4450861778baaeeb45db4591ef65550b0a6"},
    {file = "cffi-1.15.1-cp36-cp36m-manylinux_2_17_ppc64le.manylinux2014_ppc64le.whl", hash = "sha256:cec7d9412a9102bdc577382c3929b337320c4c4c4849f2c5cdd14d7368c5562d"},
    {file = "cffi-1.15.1-cp36-cp36m-manylinux_2_17_s390x.manylinux2014_s390x.whl", hash = "sha256:4289fc34b2f5316fbb762d75362931e351941fa95fa18789191b33fc4cf9504a"},
    {file = "cffi-1.15.1-cp36-cp36m-manylinux_2_5_i686.manylinux1_i686.whl", hash = "sha256:173379135477dc8cac4bc58f45db08ab45d228b3363adb7af79436135d028405"},
    {file = "cffi-1.15.1-cp36-cp36m-manylinux_2_5_x86_64.manylinux1_x86_64.whl", hash = "sha256:6975a3fac6bc83c4a65c9f9fcab9e47019a11d3d2cf7f3c0d03431bf145a941e"},
    {file = "cffi-1.15.1-cp36-cp36m-win32.whl", hash = "sha256:2470043b93ff09bf8fb1d46d1cb756ce6132c54826661a32d4e4d132e1977adf"},
    {file = "cffi-1.15.1-cp36-cp36m-win_amd64.whl", hash = "sha256:30d78fbc8ebf9c92c9b7823ee18eb92f2e6ef79b45ac84db507f52fbe3ec4497"},
    {file = "cffi-1.15.1-cp37-cp37m-macosx_10_9_x86_64.whl", hash = "sha256:198caafb44239b60e252492445da556afafc7d1e3ab7a1fb3f0584ef6d742375"},
    {file = "cffi-1.15.1-cp37-cp37m-manylinux_2_12_i686.manylinux2010_i686.manylinux_2_17_i686.manylinux2014_i686.whl", hash = "sha256:5ef34d190326c3b1f822a5b7a45f6c4535e2f47ed06fec77d3d799c450b2651e"},
    {file = "cffi-1.15.1-cp37-cp37m-manylinux_2_17_aarch64.manylinux2014_aarch64.whl", hash = "sha256:8102eaf27e1e448db915d08afa8b41d6c7ca7a04b7d73af6514df10a3e74bd82"},
    {file = "cffi-1.15.1-cp37-cp37m-manylinux_2_17_ppc64le.manylinux2014_ppc64le.whl", hash = "sha256:5df2768244d19ab7f60546d0c7c63ce1581f7af8b5de3eb3004b9b6fc8a9f84b"},
    {file = "cffi-1.15.1-cp37-cp37m-manylinux_2_17_s390x.manylinux2014_s390x.whl", hash = "sha256:a8c4917bd7ad33e8eb21e9a5bbba979b49d9a97acb3a803092cbc1133e20343c"},
    {file = "cffi-1.15.1-cp37-cp37m-manylinux_2_17_x86_64.manylinux2014_x86_64.whl", hash = "sha256:0e2642fe3142e4cc4af0799748233ad6da94c62a8bec3a6648bf8ee68b1c7426"},
    {file = "cffi-1.15.1-cp37-cp37m-win32.whl", hash = "sha256:e229a521186c75c8ad9490854fd8bbdd9a0c9aa3a524326b55be83b54d4e0ad9"},
    {file = "cffi-1.15.1-cp37-cp37m-win_amd64.whl", hash = "sha256:a0b71b1b8fbf2b96e41c4d990244165e2c9be83d54962a9a1d118fd8657d2045"},
    {file = "cffi-1.15.1-cp38-cp38-macosx_10_9_x86_64.whl", hash = "sha256:320dab6e7cb2eacdf0e658569d2575c4dad258c0fcc794f46215e1e39f90f2c3"},
    {file = "cffi-1.15.1-cp38-cp38-manylinux_2_12_i686.manylinux2010_i686.manylinux_2_17_i686.manylinux2014_i686.whl", hash = "sha256:1e74c6b51a9ed6589199c787bf5f9875612ca4a8a0785fb2d4a84429badaf22a"},
    {file = "cffi-1.15.1-cp38-cp38-manylinux_2_17_aarch64.manylinux2014_aarch64.whl", hash = "sha256:a5c84c68147988265e60416b57fc83425a78058853509c1b0629c180094904a5"},
    {file = "cffi-1.15.1-cp38-cp38-manylinux_2_17_ppc64le.manylinux2014_ppc64le.whl", hash = "sha256:3b926aa83d1edb5aa5b427b4053dc420ec295a08e40911296b9eb1b6170f6cca"},
    {file = "cffi-1.15.1-cp38-cp38-manylinux_2_17_s390x.manylinux2014_s390x.whl", hash = "sha256:87c450779d0914f2861b8526e035c5e6da0a3199d8f1add1a665e1cbc6fc6d02"},
    {file = "cffi-1.15.1-cp38-cp38-manylinux_2_17_x86_64.manylinux2014_x86_64.whl", hash = "sha256:4f2c9f67e9821cad2e5f480bc8d83b8742896f1242dba247911072d4fa94c192"},
    {file = "cffi-1.15.1-cp38-cp38-win32.whl", hash = "sha256:8b7ee99e510d7b66cdb6c593f21c043c248537a32e0bedf02e01e9553a172314"},
    {file = "cffi-1.15.1-cp38-cp38-win_amd64.whl", hash = "sha256:00a9ed42e88df81ffae7a8ab6d9356b371399b91dbdf0c3cb1e84c03a13aceb5"},
    {file = "cffi-1.15.1-cp39-cp39-macosx_10_9_x86_64.whl", hash = "sha256:54a2db7b78338edd780e7ef7f9f6c442500fb0d41a5a4ea24fff1c929d5af585"},
    {file = "cffi-1.15.1-cp39-cp39-macosx_11_0_arm64.whl", hash = "sha256:fcd131dd944808b5bdb38e6f5b53013c5aa4f334c5cad0c72742f6eba4b73db0"},
    {file = "cffi-1.15.1-cp39-cp39-manylinux_2_12_i686.manylinux2010_i686.manylinux_2_17_i686.manylinux2014_i686.whl", hash = "sha256:7473e861101c9e72452f9bf8acb984947aa1661a7704553a9f6e4baa5ba64415"},
    {file = "cffi-1.15.1-cp39-cp39-manylinux_2_17_aarch64.manylinux2014_aarch64.whl", hash = "sha256:6c9a799e985904922a4d207a94eae35c78ebae90e128f0c4e521ce339396be9d"},
    {file = "cffi-1.15.1-cp39-cp39-manylinux_2_17_ppc64le.manylinux2014_ppc64le.whl", hash = "sha256:3bcde07039e586f91b45c88f8583ea7cf7a0770df3a1649627bf598332cb6984"},
    {file = "cffi-1.15.1-cp39-cp39-manylinux_2_17_s390x.manylinux2014_s390x.whl", hash = "sha256:33ab79603146aace82c2427da5ca6e58f2b3f2fb5da893ceac0c42218a40be35"},
    {file = "cffi-1.15.1-cp39-cp39-manylinux_2_17_x86_64.manylinux2014_x86_64.whl", hash = "sha256:5d598b938678ebf3c67377cdd45e09d431369c3b1a5b331058c338e201f12b27"},
    {file = "cffi-1.15.1-cp39-cp39-musllinux_1_1_i686.whl", hash = "sha256:db0fbb9c62743ce59a9ff687eb5f4afbe77e5e8403d6697f7446e5f609976f76"},
    {file = "cffi-1.15.1-cp39-cp39-musllinux_1_1_x86_64.whl", hash = "sha256:98d85c6a2bef81588d9227dde12db8a7f47f639f4a17c9ae08e773aa9c697bf3"},
    {file = "cffi-1.15.1-cp39-cp39-win32.whl", hash = "sha256:40f4774f5a9d4f5e344f31a32b5096977b5d48560c5592e2f3d2c4374bd543ee"},
    {file = "cffi-1.15.1-cp39-cp39-win_amd64.whl", hash = "sha256:70df4e3b545a17496c9b3f41f5115e69a4f2e77e94e1d2a8e1070bc0c38c8a3c"},
    {file = "cffi-1.15.1.tar.gz", hash = "sha256:d400bfb9a37b1351253cb402671cea7e89bdecc294e8016a707f6d1d8ac934f9"},
]
charset-normalizer = [
    {file = "charset-normalizer-3.1.0.tar.gz", hash = "sha256:34e0a2f9c370eb95597aae63bf85eb5e96826d81e3dcf88b8886012906f509b5"},
    {file = "charset_normalizer-3.1.0-cp310-cp310-macosx_10_9_universal2.whl", hash = "sha256:e0ac8959c929593fee38da1c2b64ee9778733cdf03c482c9ff1d508b6b593b2b"},
    {file = "charset_normalizer-3.1.0-cp310-cp310-macosx_10_9_x86_64.whl", hash = "sha256:d7fc3fca01da18fbabe4625d64bb612b533533ed10045a2ac3dd194bfa656b60"},
    {file = "charset_normalizer-3.1.0-cp310-cp310-macosx_11_0_arm64.whl", hash = "sha256:04eefcee095f58eaabe6dc3cc2262f3bcd776d2c67005880894f447b3f2cb9c1"},
    {file = "charset_normalizer-3.1.0-cp310-cp310-manylinux_2_17_aarch64.manylinux2014_aarch64.whl", hash = "sha256:20064ead0717cf9a73a6d1e779b23d149b53daf971169289ed2ed43a71e8d3b0"},
    {file = "charset_normalizer-3.1.0-cp310-cp310-manylinux_2_17_ppc64le.manylinux2014_ppc64le.whl", hash = "sha256:1435ae15108b1cb6fffbcea2af3d468683b7afed0169ad718451f8db5d1aff6f"},
    {file = "charset_normalizer-3.1.0-cp310-cp310-manylinux_2_17_s390x.manylinux2014_s390x.whl", hash = "sha256:c84132a54c750fda57729d1e2599bb598f5fa0344085dbde5003ba429a4798c0"},
    {file = "charset_normalizer-3.1.0-cp310-cp310-manylinux_2_17_x86_64.manylinux2014_x86_64.whl", hash = "sha256:75f2568b4189dda1c567339b48cba4ac7384accb9c2a7ed655cd86b04055c795"},
    {file = "charset_normalizer-3.1.0-cp310-cp310-manylinux_2_5_i686.manylinux1_i686.manylinux_2_17_i686.manylinux2014_i686.whl", hash = "sha256:11d3bcb7be35e7b1bba2c23beedac81ee893ac9871d0ba79effc7fc01167db6c"},
    {file = "charset_normalizer-3.1.0-cp310-cp310-musllinux_1_1_aarch64.whl", hash = "sha256:891cf9b48776b5c61c700b55a598621fdb7b1e301a550365571e9624f270c203"},
    {file = "charset_normalizer-3.1.0-cp310-cp310-musllinux_1_1_i686.whl", hash = "sha256:5f008525e02908b20e04707a4f704cd286d94718f48bb33edddc7d7b584dddc1"},
    {file = "charset_normalizer-3.1.0-cp310-cp310-musllinux_1_1_ppc64le.whl", hash = "sha256:b06f0d3bf045158d2fb8837c5785fe9ff9b8c93358be64461a1089f5da983137"},
    {file = "charset_normalizer-3.1.0-cp310-cp310-musllinux_1_1_s390x.whl", hash = "sha256:49919f8400b5e49e961f320c735388ee686a62327e773fa5b3ce6721f7e785ce"},
    {file = "charset_normalizer-3.1.0-cp310-cp310-musllinux_1_1_x86_64.whl", hash = "sha256:22908891a380d50738e1f978667536f6c6b526a2064156203d418f4856d6e86a"},
    {file = "charset_normalizer-3.1.0-cp310-cp310-win32.whl", hash = "sha256:12d1a39aa6b8c6f6248bb54550efcc1c38ce0d8096a146638fd4738e42284448"},
    {file = "charset_normalizer-3.1.0-cp310-cp310-win_amd64.whl", hash = "sha256:65ed923f84a6844de5fd29726b888e58c62820e0769b76565480e1fdc3d062f8"},
    {file = "charset_normalizer-3.1.0-cp311-cp311-macosx_10_9_universal2.whl", hash = "sha256:9a3267620866c9d17b959a84dd0bd2d45719b817245e49371ead79ed4f710d19"},
    {file = "charset_normalizer-3.1.0-cp311-cp311-macosx_10_9_x86_64.whl", hash = "sha256:6734e606355834f13445b6adc38b53c0fd45f1a56a9ba06c2058f86893ae8017"},
    {file = "charset_normalizer-3.1.0-cp311-cp311-macosx_11_0_arm64.whl", hash = "sha256:f8303414c7b03f794347ad062c0516cee0e15f7a612abd0ce1e25caf6ceb47df"},
    {file = "charset_normalizer-3.1.0-cp311-cp311-manylinux_2_17_aarch64.manylinux2014_aarch64.whl", hash = "sha256:aaf53a6cebad0eae578f062c7d462155eada9c172bd8c4d250b8c1d8eb7f916a"},
    {file = "charset_normalizer-3.1.0-cp311-cp311-manylinux_2_17_ppc64le.manylinux2014_ppc64le.whl", hash = "sha256:3dc5b6a8ecfdc5748a7e429782598e4f17ef378e3e272eeb1340ea57c9109f41"},
    {file = "charset_normalizer-3.1.0-cp311-cp311-manylinux_2_17_s390x.manylinux2014_s390x.whl", hash = "sha256:e1b25e3ad6c909f398df8921780d6a3d120d8c09466720226fc621605b6f92b1"},
    {file = "charset_normalizer-3.1.0-cp311-cp311-manylinux_2_17_x86_64.manylinux2014_x86_64.whl", hash = "sha256:0ca564606d2caafb0abe6d1b5311c2649e8071eb241b2d64e75a0d0065107e62"},
    {file = "charset_normalizer-3.1.0-cp311-cp311-manylinux_2_5_i686.manylinux1_i686.manylinux_2_17_i686.manylinux2014_i686.whl", hash = "sha256:b82fab78e0b1329e183a65260581de4375f619167478dddab510c6c6fb04d9b6"},
    {file = "charset_normalizer-3.1.0-cp311-cp311-musllinux_1_1_aarch64.whl", hash = "sha256:bd7163182133c0c7701b25e604cf1611c0d87712e56e88e7ee5d72deab3e76b5"},
    {file = "charset_normalizer-3.1.0-cp311-cp311-musllinux_1_1_i686.whl", hash = "sha256:11d117e6c63e8f495412d37e7dc2e2fff09c34b2d09dbe2bee3c6229577818be"},
    {file = "charset_normalizer-3.1.0-cp311-cp311-musllinux_1_1_ppc64le.whl", hash = "sha256:cf6511efa4801b9b38dc5546d7547d5b5c6ef4b081c60b23e4d941d0eba9cbeb"},
    {file = "charset_normalizer-3.1.0-cp311-cp311-musllinux_1_1_s390x.whl", hash = "sha256:abc1185d79f47c0a7aaf7e2412a0eb2c03b724581139193d2d82b3ad8cbb00ac"},
    {file = "charset_normalizer-3.1.0-cp311-cp311-musllinux_1_1_x86_64.whl", hash = "sha256:cb7b2ab0188829593b9de646545175547a70d9a6e2b63bf2cd87a0a391599324"},
    {file = "charset_normalizer-3.1.0-cp311-cp311-win32.whl", hash = "sha256:c36bcbc0d5174a80d6cccf43a0ecaca44e81d25be4b7f90f0ed7bcfbb5a00909"},
    {file = "charset_normalizer-3.1.0-cp311-cp311-win_amd64.whl", hash = "sha256:cca4def576f47a09a943666b8f829606bcb17e2bc2d5911a46c8f8da45f56755"},
    {file = "charset_normalizer-3.1.0-cp37-cp37m-macosx_10_9_x86_64.whl", hash = "sha256:0c95f12b74681e9ae127728f7e5409cbbef9cd914d5896ef238cc779b8152373"},
    {file = "charset_normalizer-3.1.0-cp37-cp37m-manylinux_2_17_aarch64.manylinux2014_aarch64.whl", hash = "sha256:fca62a8301b605b954ad2e9c3666f9d97f63872aa4efcae5492baca2056b74ab"},
    {file = "charset_normalizer-3.1.0-cp37-cp37m-manylinux_2_17_ppc64le.manylinux2014_ppc64le.whl", hash = "sha256:ac0aa6cd53ab9a31d397f8303f92c42f534693528fafbdb997c82bae6e477ad9"},
    {file = "charset_normalizer-3.1.0-cp37-cp37m-manylinux_2_17_s390x.manylinux2014_s390x.whl", hash = "sha256:c3af8e0f07399d3176b179f2e2634c3ce9c1301379a6b8c9c9aeecd481da494f"},
    {file = "charset_normalizer-3.1.0-cp37-cp37m-manylinux_2_17_x86_64.manylinux2014_x86_64.whl", hash = "sha256:3a5fc78f9e3f501a1614a98f7c54d3969f3ad9bba8ba3d9b438c3bc5d047dd28"},
    {file = "charset_normalizer-3.1.0-cp37-cp37m-manylinux_2_5_i686.manylinux1_i686.manylinux_2_17_i686.manylinux2014_i686.whl", hash = "sha256:628c985afb2c7d27a4800bfb609e03985aaecb42f955049957814e0491d4006d"},
    {file = "charset_normalizer-3.1.0-cp37-cp37m-musllinux_1_1_aarch64.whl", hash = "sha256:74db0052d985cf37fa111828d0dd230776ac99c740e1a758ad99094be4f1803d"},
    {file = "charset_normalizer-3.1.0-cp37-cp37m-musllinux_1_1_i686.whl", hash = "sha256:1e8fcdd8f672a1c4fc8d0bd3a2b576b152d2a349782d1eb0f6b8e52e9954731d"},
    {file = "charset_normalizer-3.1.0-cp37-cp37m-musllinux_1_1_ppc64le.whl", hash = "sha256:04afa6387e2b282cf78ff3dbce20f0cc071c12dc8f685bd40960cc68644cfea6"},
    {file = "charset_normalizer-3.1.0-cp37-cp37m-musllinux_1_1_s390x.whl", hash = "sha256:dd5653e67b149503c68c4018bf07e42eeed6b4e956b24c00ccdf93ac79cdff84"},
    {file = "charset_normalizer-3.1.0-cp37-cp37m-musllinux_1_1_x86_64.whl", hash = "sha256:d2686f91611f9e17f4548dbf050e75b079bbc2a82be565832bc8ea9047b61c8c"},
    {file = "charset_normalizer-3.1.0-cp37-cp37m-win32.whl", hash = "sha256:4155b51ae05ed47199dc5b2a4e62abccb274cee6b01da5b895099b61b1982974"},
    {file = "charset_normalizer-3.1.0-cp37-cp37m-win_amd64.whl", hash = "sha256:322102cdf1ab682ecc7d9b1c5eed4ec59657a65e1c146a0da342b78f4112db23"},
    {file = "charset_normalizer-3.1.0-cp38-cp38-macosx_10_9_universal2.whl", hash = "sha256:e633940f28c1e913615fd624fcdd72fdba807bf53ea6925d6a588e84e1151531"},
    {file = "charset_normalizer-3.1.0-cp38-cp38-macosx_10_9_x86_64.whl", hash = "sha256:3a06f32c9634a8705f4ca9946d667609f52cf130d5548881401f1eb2c39b1e2c"},
    {file = "charset_normalizer-3.1.0-cp38-cp38-macosx_11_0_arm64.whl", hash = "sha256:7381c66e0561c5757ffe616af869b916c8b4e42b367ab29fedc98481d1e74e14"},
    {file = "charset_normalizer-3.1.0-cp38-cp38-manylinux_2_17_aarch64.manylinux2014_aarch64.whl", hash = "sha256:3573d376454d956553c356df45bb824262c397c6e26ce43e8203c4c540ee0acb"},
    {file = "charset_normalizer-3.1.0-cp38-cp38-manylinux_2_17_ppc64le.manylinux2014_ppc64le.whl", hash = "sha256:e89df2958e5159b811af9ff0f92614dabf4ff617c03a4c1c6ff53bf1c399e0e1"},
    {file = "charset_normalizer-3.1.0-cp38-cp38-manylinux_2_17_s390x.manylinux2014_s390x.whl", hash = "sha256:78cacd03e79d009d95635e7d6ff12c21eb89b894c354bd2b2ed0b4763373693b"},
    {file = "charset_normalizer-3.1.0-cp38-cp38-manylinux_2_17_x86_64.manylinux2014_x86_64.whl", hash = "sha256:de5695a6f1d8340b12a5d6d4484290ee74d61e467c39ff03b39e30df62cf83a0"},
    {file = "charset_normalizer-3.1.0-cp38-cp38-manylinux_2_5_i686.manylinux1_i686.manylinux_2_17_i686.manylinux2014_i686.whl", hash = "sha256:1c60b9c202d00052183c9be85e5eaf18a4ada0a47d188a83c8f5c5b23252f649"},
    {file = "charset_normalizer-3.1.0-cp38-cp38-musllinux_1_1_aarch64.whl", hash = "sha256:f645caaf0008bacf349875a974220f1f1da349c5dbe7c4ec93048cdc785a3326"},
    {file = "charset_normalizer-3.1.0-cp38-cp38-musllinux_1_1_i686.whl", hash = "sha256:ea9f9c6034ea2d93d9147818f17c2a0860d41b71c38b9ce4d55f21b6f9165a11"},
    {file = "charset_normalizer-3.1.0-cp38-cp38-musllinux_1_1_ppc64le.whl", hash = "sha256:80d1543d58bd3d6c271b66abf454d437a438dff01c3e62fdbcd68f2a11310d4b"},
    {file = "charset_normalizer-3.1.0-cp38-cp38-musllinux_1_1_s390x.whl", hash = "sha256:73dc03a6a7e30b7edc5b01b601e53e7fc924b04e1835e8e407c12c037e81adbd"},
    {file = "charset_normalizer-3.1.0-cp38-cp38-musllinux_1_1_x86_64.whl", hash = "sha256:6f5c2e7bc8a4bf7c426599765b1bd33217ec84023033672c1e9a8b35eaeaaaf8"},
    {file = "charset_normalizer-3.1.0-cp38-cp38-win32.whl", hash = "sha256:12a2b561af122e3d94cdb97fe6fb2bb2b82cef0cdca131646fdb940a1eda04f0"},
    {file = "charset_normalizer-3.1.0-cp38-cp38-win_amd64.whl", hash = "sha256:3160a0fd9754aab7d47f95a6b63ab355388d890163eb03b2d2b87ab0a30cfa59"},
    {file = "charset_normalizer-3.1.0-cp39-cp39-macosx_10_9_universal2.whl", hash = "sha256:38e812a197bf8e71a59fe55b757a84c1f946d0ac114acafaafaf21667a7e169e"},
    {file = "charset_normalizer-3.1.0-cp39-cp39-macosx_10_9_x86_64.whl", hash = "sha256:6baf0baf0d5d265fa7944feb9f7451cc316bfe30e8df1a61b1bb08577c554f31"},
    {file = "charset_normalizer-3.1.0-cp39-cp39-macosx_11_0_arm64.whl", hash = "sha256:8f25e17ab3039b05f762b0a55ae0b3632b2e073d9c8fc88e89aca31a6198e88f"},
    {file = "charset_normalizer-3.1.0-cp39-cp39-manylinux_2_17_aarch64.manylinux2014_aarch64.whl", hash = "sha256:3747443b6a904001473370d7810aa19c3a180ccd52a7157aacc264a5ac79265e"},
    {file = "charset_normalizer-3.1.0-cp39-cp39-manylinux_2_17_ppc64le.manylinux2014_ppc64le.whl", hash = "sha256:b116502087ce8a6b7a5f1814568ccbd0e9f6cfd99948aa59b0e241dc57cf739f"},
    {file = "charset_normalizer-3.1.0-cp39-cp39-manylinux_2_17_s390x.manylinux2014_s390x.whl", hash = "sha256:d16fd5252f883eb074ca55cb622bc0bee49b979ae4e8639fff6ca3ff44f9f854"},
    {file = "charset_normalizer-3.1.0-cp39-cp39-manylinux_2_17_x86_64.manylinux2014_x86_64.whl", hash = "sha256:21fa558996782fc226b529fdd2ed7866c2c6ec91cee82735c98a197fae39f706"},
    {file = "charset_normalizer-3.1.0-cp39-cp39-manylinux_2_5_i686.manylinux1_i686.manylinux_2_17_i686.manylinux2014_i686.whl", hash = "sha256:6f6c7a8a57e9405cad7485f4c9d3172ae486cfef1344b5ddd8e5239582d7355e"},
    {file = "charset_normalizer-3.1.0-cp39-cp39-musllinux_1_1_aarch64.whl", hash = "sha256:ac3775e3311661d4adace3697a52ac0bab17edd166087d493b52d4f4f553f9f0"},
    {file = "charset_normalizer-3.1.0-cp39-cp39-musllinux_1_1_i686.whl", hash = "sha256:10c93628d7497c81686e8e5e557aafa78f230cd9e77dd0c40032ef90c18f2230"},
    {file = "charset_normalizer-3.1.0-cp39-cp39-musllinux_1_1_ppc64le.whl", hash = "sha256:6f4f4668e1831850ebcc2fd0b1cd11721947b6dc7c00bf1c6bd3c929ae14f2c7"},
    {file = "charset_normalizer-3.1.0-cp39-cp39-musllinux_1_1_s390x.whl", hash = "sha256:0be65ccf618c1e7ac9b849c315cc2e8a8751d9cfdaa43027d4f6624bd587ab7e"},
    {file = "charset_normalizer-3.1.0-cp39-cp39-musllinux_1_1_x86_64.whl", hash = "sha256:53d0a3fa5f8af98a1e261de6a3943ca631c526635eb5817a87a59d9a57ebf48f"},
    {file = "charset_normalizer-3.1.0-cp39-cp39-win32.whl", hash = "sha256:a04f86f41a8916fe45ac5024ec477f41f886b3c435da2d4e3d2709b22ab02af1"},
    {file = "charset_normalizer-3.1.0-cp39-cp39-win_amd64.whl", hash = "sha256:830d2948a5ec37c386d3170c483063798d7879037492540f10a475e3fd6f244b"},
    {file = "charset_normalizer-3.1.0-py3-none-any.whl", hash = "sha256:3d9098b479e78c85080c98e1e35ff40b4a31d8953102bb0fd7d1b6f8a2111a3d"},
]
click = [
    {file = "click-8.1.3-py3-none-any.whl", hash = "sha256:bb4d8133cb15a609f44e8213d9b391b0809795062913b383c62be0ee95b1db48"},
    {file = "click-8.1.3.tar.gz", hash = "sha256:7682dc8afb30297001674575ea00d1814d808d6a36af415a82bd481d37ba7b8e"},
]
colorama = [
    {file = "colorama-0.4.6-py2.py3-none-any.whl", hash = "sha256:4f1d9991f5acc0ca119f9d443620b77f9d6b33703e51011c16baf57afb285fc6"},
    {file = "colorama-0.4.6.tar.gz", hash = "sha256:08695f5cb7ed6e0531a20572697297273c47b8cae5a63ffc6d6ed5c201be6e44"},
]
cron-descriptor = [
    {file = "cron_descriptor-1.4.0.tar.gz", hash = "sha256:b6ff4e3a988d7ca04a4ab150248e9f166fb7a5c828a85090e75bcc25aa93b4dd"},
]
cryptography = [
    {file = "cryptography-40.0.2-cp36-abi3-macosx_10_12_universal2.whl", hash = "sha256:8f79b5ff5ad9d3218afb1e7e20ea74da5f76943ee5edb7f76e56ec5161ec782b"},
    {file = "cryptography-40.0.2-cp36-abi3-macosx_10_12_x86_64.whl", hash = "sha256:05dc219433b14046c476f6f09d7636b92a1c3e5808b9a6536adf4932b3b2c440"},
    {file = "cryptography-40.0.2-cp36-abi3-manylinux_2_17_aarch64.manylinux2014_aarch64.whl", hash = "sha256:4df2af28d7bedc84fe45bd49bc35d710aede676e2a4cb7fc6d103a2adc8afe4d"},
    {file = "cryptography-40.0.2-cp36-abi3-manylinux_2_17_x86_64.manylinux2014_x86_64.whl", hash = "sha256:0dcca15d3a19a66e63662dc8d30f8036b07be851a8680eda92d079868f106288"},
    {file = "cryptography-40.0.2-cp36-abi3-manylinux_2_28_aarch64.whl", hash = "sha256:a04386fb7bc85fab9cd51b6308633a3c271e3d0d3eae917eebab2fac6219b6d2"},
    {file = "cryptography-40.0.2-cp36-abi3-manylinux_2_28_x86_64.whl", hash = "sha256:adc0d980fd2760c9e5de537c28935cc32b9353baaf28e0814df417619c6c8c3b"},
    {file = "cryptography-40.0.2-cp36-abi3-musllinux_1_1_aarch64.whl", hash = "sha256:d5a1bd0e9e2031465761dfa920c16b0065ad77321d8a8c1f5ee331021fda65e9"},
    {file = "cryptography-40.0.2-cp36-abi3-musllinux_1_1_x86_64.whl", hash = "sha256:a95f4802d49faa6a674242e25bfeea6fc2acd915b5e5e29ac90a32b1139cae1c"},
    {file = "cryptography-40.0.2-cp36-abi3-win32.whl", hash = "sha256:aecbb1592b0188e030cb01f82d12556cf72e218280f621deed7d806afd2113f9"},
    {file = "cryptography-40.0.2-cp36-abi3-win_amd64.whl", hash = "sha256:b12794f01d4cacfbd3177b9042198f3af1c856eedd0a98f10f141385c809a14b"},
    {file = "cryptography-40.0.2-pp38-pypy38_pp73-macosx_10_12_x86_64.whl", hash = "sha256:142bae539ef28a1c76794cca7f49729e7c54423f615cfd9b0b1fa90ebe53244b"},
    {file = "cryptography-40.0.2-pp38-pypy38_pp73-manylinux_2_28_aarch64.whl", hash = "sha256:956ba8701b4ffe91ba59665ed170a2ebbdc6fc0e40de5f6059195d9f2b33ca0e"},
    {file = "cryptography-40.0.2-pp38-pypy38_pp73-manylinux_2_28_x86_64.whl", hash = "sha256:4f01c9863da784558165f5d4d916093737a75203a5c5286fde60e503e4276c7a"},
    {file = "cryptography-40.0.2-pp38-pypy38_pp73-win_amd64.whl", hash = "sha256:3daf9b114213f8ba460b829a02896789751626a2a4e7a43a28ee77c04b5e4958"},
    {file = "cryptography-40.0.2-pp39-pypy39_pp73-macosx_10_12_x86_64.whl", hash = "sha256:48f388d0d153350f378c7f7b41497a54ff1513c816bcbbcafe5b829e59b9ce5b"},
    {file = "cryptography-40.0.2-pp39-pypy39_pp73-manylinux_2_28_aarch64.whl", hash = "sha256:c0764e72b36a3dc065c155e5b22f93df465da9c39af65516fe04ed3c68c92636"},
    {file = "cryptography-40.0.2-pp39-pypy39_pp73-manylinux_2_28_x86_64.whl", hash = "sha256:cbaba590180cba88cb99a5f76f90808a624f18b169b90a4abb40c1fd8c19420e"},
    {file = "cryptography-40.0.2-pp39-pypy39_pp73-win_amd64.whl", hash = "sha256:7a38250f433cd41df7fcb763caa3ee9362777fdb4dc642b9a349721d2bf47404"},
    {file = "cryptography-40.0.2.tar.gz", hash = "sha256:c33c0d32b8594fa647d2e01dbccc303478e16fdd7cf98652d5b3ed11aa5e5c99"},
]
curlify = [
    {file = "curlify-2.2.1.tar.gz", hash = "sha256:0d3f02e7235faf952de8ef45ef469845196d30632d5838bcd5aee217726ddd6d"},
]
decorator = [
    {file = "decorator-5.1.1-py3-none-any.whl", hash = "sha256:b8c3f85900b9dc423225913c5aace94729fe1fa9763b38939a95226f02d37186"},
    {file = "decorator-5.1.1.tar.gz", hash = "sha256:637996211036b6385ef91435e4fae22989472f9d571faba8927ba8253acbc330"},
]
deprecated = [
    {file = "Deprecated-1.2.13-py2.py3-none-any.whl", hash = "sha256:64756e3e14c8c5eea9795d93c524551432a0be75629f8f29e67ab8caf076c76d"},
    {file = "Deprecated-1.2.13.tar.gz", hash = "sha256:43ac5335da90c31c24ba028af536a91d41d53f9e6901ddb021bcc572ce44e38d"},
]
dlt = [
    {file = "dlt-0.2.9-py3-none-any.whl", hash = "sha256:17371acad57c52181131365958d8666b74e1e931e4c4d70ee2bc834f9e8cc3dd"},
    {file = "dlt-0.2.9.tar.gz", hash = "sha256:51f05afcdcbe97efbdda0d2fde1b6134694729f59ab71653436bd17d33b153ee"},
]
domdf-python-tools = [
    {file = "domdf_python_tools-3.6.1-py3-none-any.whl", hash = "sha256:e18158460850957f18e740eb94ede56f580ddb0cb162ab9d9834ed8bbb1b6431"},
    {file = "domdf_python_tools-3.6.1.tar.gz", hash = "sha256:acc04563d23bce4d437dd08af6b9bea788328c412772a044d8ca428a7ad861be"},
]
duckdb = [
    {file = "duckdb-0.7.1-cp310-cp310-macosx_10_9_universal2.whl", hash = "sha256:3e0170be6cc315c179169dfa3e06485ef7009ef8ce399cd2908f29105ef2c67b"},
    {file = "duckdb-0.7.1-cp310-cp310-macosx_10_9_x86_64.whl", hash = "sha256:6360d41023e726646507d5479ba60960989a09f04527b36abeef3643c61d8c48"},
    {file = "duckdb-0.7.1-cp310-cp310-macosx_11_0_arm64.whl", hash = "sha256:578c269d7aa27184e8d45421694f89deda3f41fe6bd2a8ce48b262b9fc975326"},
    {file = "duckdb-0.7.1-cp310-cp310-manylinux_2_17_i686.manylinux2014_i686.whl", hash = "sha256:36aae9a923c9f78da1cf3fcf75873f62d32ea017d4cef7c706d16d3eca527ca2"},
    {file = "duckdb-0.7.1-cp310-cp310-manylinux_2_17_x86_64.manylinux2014_x86_64.whl", hash = "sha256:630e0122a02f19bb1fafae00786350b2c31ae8422fce97c827bd3686e7c386af"},
    {file = "duckdb-0.7.1-cp310-cp310-musllinux_1_1_i686.whl", hash = "sha256:9b9ca2d294725e523ce207bc37f28787478ae6f7a223e2cf3a213a2d498596c3"},
    {file = "duckdb-0.7.1-cp310-cp310-musllinux_1_1_x86_64.whl", hash = "sha256:0bd89f388205b6c99b62650169efe9a02933555ee1d46ddf79fbd0fb9e62652b"},
    {file = "duckdb-0.7.1-cp310-cp310-win32.whl", hash = "sha256:a9e987565a268fd8da9f65e54621d28f39c13105b8aee34c96643074babe6d9c"},
    {file = "duckdb-0.7.1-cp310-cp310-win_amd64.whl", hash = "sha256:5d986b5ad1307b069309f9707c0c5051323e29865aefa059eb6c3b22dc9751b6"},
    {file = "duckdb-0.7.1-cp311-cp311-macosx_10_9_universal2.whl", hash = "sha256:54606dfd24d7181d3098030ca6858f6be52f3ccbf42fff05f7587f2d9cdf4343"},
    {file = "duckdb-0.7.1-cp311-cp311-macosx_10_9_x86_64.whl", hash = "sha256:bd9367ae650b6605ffe00412183cf0edb688a5fc9fbb03ed757e8310e7ec3b6c"},
    {file = "duckdb-0.7.1-cp311-cp311-macosx_11_0_arm64.whl", hash = "sha256:aaf33aeb543c7816bd915cd10141866d54f92f698e1b5712de9d8b7076da19df"},
    {file = "duckdb-0.7.1-cp311-cp311-manylinux_2_17_i686.manylinux2014_i686.whl", hash = "sha256:2e56b0329c38c0356b40449917bab6fce6ac27d356257b9a9da613d2a0f064e0"},
    {file = "duckdb-0.7.1-cp311-cp311-manylinux_2_17_x86_64.manylinux2014_x86_64.whl", hash = "sha256:604b8b476d6cc6bf91625d8c2722ef9c50c402b3d64bc518c838d6c279e6d93b"},
    {file = "duckdb-0.7.1-cp311-cp311-musllinux_1_1_i686.whl", hash = "sha256:32a268508c6d7fdc99d5442736051de74c28a5166c4cc3dcbbf35d383299b941"},
    {file = "duckdb-0.7.1-cp311-cp311-musllinux_1_1_x86_64.whl", hash = "sha256:90794406fa2111414877ee9db154fef940911f3920c312c1cf69947621737c8d"},
    {file = "duckdb-0.7.1-cp311-cp311-win32.whl", hash = "sha256:bf20c5ee62cbbf10b39ebdfd70d454ce914e70545c7cb6cb78cb5befef96328a"},
    {file = "duckdb-0.7.1-cp311-cp311-win_amd64.whl", hash = "sha256:bb2700785cab37cd1e7a76c4547a5ab0f8a7c28ad3f3e4d02a8fae52be223090"},
    {file = "duckdb-0.7.1-cp36-cp36m-macosx_10_9_x86_64.whl", hash = "sha256:b09741cfa31388b8f9cdf5c5200e0995d55a5b54d2d1a75b54784e2f5c042f7f"},
    {file = "duckdb-0.7.1-cp36-cp36m-win32.whl", hash = "sha256:766e6390f7ace7f1e322085c2ca5d0ad94767bde78a38d168253d2b0b4d5cd5c"},
    {file = "duckdb-0.7.1-cp36-cp36m-win_amd64.whl", hash = "sha256:6a3f3315e2b553db3463f07324f62dfebaf3b97656a87558e59e2f1f816eaf15"},
    {file = "duckdb-0.7.1-cp37-cp37m-macosx_10_9_x86_64.whl", hash = "sha256:278edb8c912d836b3b77fd1695887e1dbd736137c3912478af3608c9d7307bb0"},
    {file = "duckdb-0.7.1-cp37-cp37m-manylinux_2_17_i686.manylinux2014_i686.whl", hash = "sha256:e189b558d10b58fe6ed85ce79f728e143eb4115db1e63147a44db613cd4dd0d9"},
    {file = "duckdb-0.7.1-cp37-cp37m-manylinux_2_17_x86_64.manylinux2014_x86_64.whl", hash = "sha256:6b91ec3544ee4dc9e6abbdf2669475d5adedaaea51987c67acf161673e6b7443"},
    {file = "duckdb-0.7.1-cp37-cp37m-musllinux_1_1_i686.whl", hash = "sha256:3fe3f3dbd62b76a773144eef31aa29794578c359da932e77fef04516535318ca"},
    {file = "duckdb-0.7.1-cp37-cp37m-musllinux_1_1_x86_64.whl", hash = "sha256:1e78c7f59325e99f0b3d9fe7c2bad4aaadf42d2c7711925cc26331d7647a91b2"},
    {file = "duckdb-0.7.1-cp37-cp37m-win32.whl", hash = "sha256:bc2a12d9f4fc8ef2fd1022d610287c9fc9972ea06b7510fc87387f1fa256a390"},
    {file = "duckdb-0.7.1-cp37-cp37m-win_amd64.whl", hash = "sha256:53e3db1bc0f445ee48b23cde47bfba08c7fa5a69976c740ec8cdf89543d2405d"},
    {file = "duckdb-0.7.1-cp38-cp38-macosx_10_9_universal2.whl", hash = "sha256:1247cc11bac17f2585d11681329806c86295e32242f84a10a604665e697d5c81"},
    {file = "duckdb-0.7.1-cp38-cp38-macosx_10_9_x86_64.whl", hash = "sha256:5feaff16a012075b49dfa09d4cb24455938d6b0e06b08e1404ec00089119dba2"},
    {file = "duckdb-0.7.1-cp38-cp38-macosx_11_0_arm64.whl", hash = "sha256:b411a0c361eab9b26dcd0d0c7a0d1bc0ad6b214068555de7e946fbdd2619961a"},
    {file = "duckdb-0.7.1-cp38-cp38-manylinux_2_17_i686.manylinux2014_i686.whl", hash = "sha256:c7c76d8694ecdb579241ecfeaf03c51d640b984dbbe8e1d9f919089ebf3cdea6"},
    {file = "duckdb-0.7.1-cp38-cp38-manylinux_2_17_x86_64.manylinux2014_x86_64.whl", hash = "sha256:193b896eed44d8751a755ccf002a137630020af0bc3505affa21bf19fdc90df3"},
    {file = "duckdb-0.7.1-cp38-cp38-musllinux_1_1_i686.whl", hash = "sha256:7da132ee452c80a3784b8daffd86429fa698e1b0e3ecb84660db96d36c27ad55"},
    {file = "duckdb-0.7.1-cp38-cp38-musllinux_1_1_x86_64.whl", hash = "sha256:5fd08c97c3e8cb5bec3822cf78b966b489213dcaab24b25c05a99f7caf8db467"},
    {file = "duckdb-0.7.1-cp38-cp38-win32.whl", hash = "sha256:9cb956f94fa55c4782352dac7cc7572a58312bd7ce97332bb14591d6059f0ea4"},
    {file = "duckdb-0.7.1-cp38-cp38-win_amd64.whl", hash = "sha256:289a5f65213e66d320ebcd51a94787e7097b9d1c3492d01a121a2c809812bf19"},
    {file = "duckdb-0.7.1-cp39-cp39-macosx_10_9_universal2.whl", hash = "sha256:8085ad58c9b5854ee3820804fa1797e6b3134429c1506c3faab3cb96e71b07e9"},
    {file = "duckdb-0.7.1-cp39-cp39-macosx_10_9_x86_64.whl", hash = "sha256:b47c19d1f2f662a5951fc6c5f6939d0d3b96689604b529cdcffd9afdcc95bff2"},
    {file = "duckdb-0.7.1-cp39-cp39-macosx_11_0_arm64.whl", hash = "sha256:6a611f598226fd634b7190f509cc6dd668132ffe436b0a6b43847b4b32b99e4a"},
    {file = "duckdb-0.7.1-cp39-cp39-manylinux_2_17_i686.manylinux2014_i686.whl", hash = "sha256:6730f03b5b78f3943b752c90bdf37b62ae3ac52302282a942cc675825b4a8dc9"},
    {file = "duckdb-0.7.1-cp39-cp39-manylinux_2_17_x86_64.manylinux2014_x86_64.whl", hash = "sha256:fe23e938d29cd8ea6953d77dc828b7f5b95a4dbc7cd7fe5bcc3531da8cec3dba"},
    {file = "duckdb-0.7.1-cp39-cp39-musllinux_1_1_i686.whl", hash = "sha256:feffe503c2e2a99480e1e5e15176f37796b3675e4dadad446fe7c2cc672aed3c"},
    {file = "duckdb-0.7.1-cp39-cp39-musllinux_1_1_x86_64.whl", hash = "sha256:72fceb06f5bf24ad6bb5974c60d397a7a7e61b3d847507a22276de076f3392e2"},
    {file = "duckdb-0.7.1-cp39-cp39-win32.whl", hash = "sha256:c4d5217437d20d05fe23317bbc161befa1f9363f3622887cd1d2f4719b407936"},
    {file = "duckdb-0.7.1-cp39-cp39-win_amd64.whl", hash = "sha256:066885e1883464ce3b7d1fd844f9431227dcffe1ee39bfd2a05cd6d53f304557"},
    {file = "duckdb-0.7.1.tar.gz", hash = "sha256:a7db6da0366b239ea1e4541fcc19556b286872f5015c9a54c2e347146e25a2ad"},
]
exceptiongroup = [
    {file = "exceptiongroup-1.1.1-py3-none-any.whl", hash = "sha256:232c37c63e4f682982c8b6459f33a8981039e5fb8756b2074364e5055c498c9e"},
    {file = "exceptiongroup-1.1.1.tar.gz", hash = "sha256:d484c3090ba2889ae2928419117447a14daf3c1231d5e30d0aae34f354f01785"},
]
facebook-business = [
    {file = "facebook_business-16.0.2-py3-none-any.whl", hash = "sha256:83a51073e2c908a17dddebdb04d7c28c02df9643d8965e80c596519aa11476a0"},
    {file = "facebook_business-16.0.2.tar.gz", hash = "sha256:29418b469fd31235a6084cb5168445a8a4e90c56ebb15646d77df5fbea4af739"},
]
flake8 = [
    {file = "flake8-6.0.0-py2.py3-none-any.whl", hash = "sha256:3833794e27ff64ea4e9cf5d410082a8b97ff1a06c16aa3d2027339cd0f1195c7"},
    {file = "flake8-6.0.0.tar.gz", hash = "sha256:c61007e76655af75e6785a931f452915b371dc48f56efd765247c8fe68f2b181"},
]
flake8-bugbear = [
    {file = "flake8-bugbear-22.12.6.tar.gz", hash = "sha256:4cdb2c06e229971104443ae293e75e64c6107798229202fbe4f4091427a30ac0"},
    {file = "flake8_bugbear-22.12.6-py3-none-any.whl", hash = "sha256:b69a510634f8a9c298dfda2b18a8036455e6b19ecac4fe582e4d7a0abfa50a30"},
]
flake8-builtins = [
    {file = "flake8-builtins-2.1.0.tar.gz", hash = "sha256:12ff1ee96dd4e1f3141141ee6c45a5c7d3b3c440d0949e9b8d345c42b39c51d4"},
    {file = "flake8_builtins-2.1.0-py3-none-any.whl", hash = "sha256:469e8f03d6d0edf4b1e62b6d5a97dce4598592c8a13ec8f0952e7a185eba50a1"},
]
flake8-encodings = [
    {file = "flake8_encodings-0.5.0.post1-py3-none-any.whl", hash = "sha256:d2fecca0e89ba09c86e5d61cf6bdb1b337f0d74746aac67bbcf0c517b4cb6cba"},
    {file = "flake8_encodings-0.5.0.post1.tar.gz", hash = "sha256:082c0163325c85b438a8106e876283b5ed3cbfc53e68d89130d70be8be4c9977"},
]
flake8-helper = [
    {file = "flake8_helper-0.2.1-py3-none-any.whl", hash = "sha256:9123cdf351ad32ee8a51b85036052302c478122d62fb512c0773e111b3d05241"},
    {file = "flake8_helper-0.2.1.tar.gz", hash = "sha256:479f86d1c52df8e49ff876ecd3873242699f93eeece7e6675cdca9c37c9b0a16"},
]
flake8-tidy-imports = [
    {file = "flake8-tidy-imports-4.8.0.tar.gz", hash = "sha256:df44f9c841b5dfb3a7a1f0da8546b319d772c2a816a1afefcce43e167a593d83"},
    {file = "flake8_tidy_imports-4.8.0-py3-none-any.whl", hash = "sha256:25bd9799358edefa0e010ce2c587b093c3aba942e96aeaa99b6d0500ae1bf09c"},
]
frozenlist = [
    {file = "frozenlist-1.3.3-cp310-cp310-macosx_10_9_universal2.whl", hash = "sha256:ff8bf625fe85e119553b5383ba0fb6aa3d0ec2ae980295aaefa552374926b3f4"},
    {file = "frozenlist-1.3.3-cp310-cp310-macosx_10_9_x86_64.whl", hash = "sha256:dfbac4c2dfcc082fcf8d942d1e49b6aa0766c19d3358bd86e2000bf0fa4a9cf0"},
    {file = "frozenlist-1.3.3-cp310-cp310-macosx_11_0_arm64.whl", hash = "sha256:b1c63e8d377d039ac769cd0926558bb7068a1f7abb0f003e3717ee003ad85530"},
    {file = "frozenlist-1.3.3-cp310-cp310-manylinux_2_17_aarch64.manylinux2014_aarch64.whl", hash = "sha256:7fdfc24dcfce5b48109867c13b4cb15e4660e7bd7661741a391f821f23dfdca7"},
    {file = "frozenlist-1.3.3-cp310-cp310-manylinux_2_17_ppc64le.manylinux2014_ppc64le.whl", hash = "sha256:2c926450857408e42f0bbc295e84395722ce74bae69a3b2aa2a65fe22cb14b99"},
    {file = "frozenlist-1.3.3-cp310-cp310-manylinux_2_17_s390x.manylinux2014_s390x.whl", hash = "sha256:1841e200fdafc3d51f974d9d377c079a0694a8f06de2e67b48150328d66d5483"},
    {file = "frozenlist-1.3.3-cp310-cp310-manylinux_2_5_i686.manylinux1_i686.manylinux_2_17_i686.manylinux2014_i686.whl", hash = "sha256:f470c92737afa7d4c3aacc001e335062d582053d4dbe73cda126f2d7031068dd"},
    {file = "frozenlist-1.3.3-cp310-cp310-manylinux_2_5_x86_64.manylinux1_x86_64.manylinux_2_17_x86_64.manylinux2014_x86_64.whl", hash = "sha256:783263a4eaad7c49983fe4b2e7b53fa9770c136c270d2d4bbb6d2192bf4d9caf"},
    {file = "frozenlist-1.3.3-cp310-cp310-musllinux_1_1_aarch64.whl", hash = "sha256:924620eef691990dfb56dc4709f280f40baee568c794b5c1885800c3ecc69816"},
    {file = "frozenlist-1.3.3-cp310-cp310-musllinux_1_1_i686.whl", hash = "sha256:ae4dc05c465a08a866b7a1baf360747078b362e6a6dbeb0c57f234db0ef88ae0"},
    {file = "frozenlist-1.3.3-cp310-cp310-musllinux_1_1_ppc64le.whl", hash = "sha256:bed331fe18f58d844d39ceb398b77d6ac0b010d571cba8267c2e7165806b00ce"},
    {file = "frozenlist-1.3.3-cp310-cp310-musllinux_1_1_s390x.whl", hash = "sha256:02c9ac843e3390826a265e331105efeab489ffaf4dd86384595ee8ce6d35ae7f"},
    {file = "frozenlist-1.3.3-cp310-cp310-musllinux_1_1_x86_64.whl", hash = "sha256:9545a33965d0d377b0bc823dcabf26980e77f1b6a7caa368a365a9497fb09420"},
    {file = "frozenlist-1.3.3-cp310-cp310-win32.whl", hash = "sha256:d5cd3ab21acbdb414bb6c31958d7b06b85eeb40f66463c264a9b343a4e238642"},
    {file = "frozenlist-1.3.3-cp310-cp310-win_amd64.whl", hash = "sha256:b756072364347cb6aa5b60f9bc18e94b2f79632de3b0190253ad770c5df17db1"},
    {file = "frozenlist-1.3.3-cp311-cp311-macosx_10_9_universal2.whl", hash = "sha256:b4395e2f8d83fbe0c627b2b696acce67868793d7d9750e90e39592b3626691b7"},
    {file = "frozenlist-1.3.3-cp311-cp311-macosx_10_9_x86_64.whl", hash = "sha256:14143ae966a6229350021384870458e4777d1eae4c28d1a7aa47f24d030e6678"},
    {file = "frozenlist-1.3.3-cp311-cp311-macosx_11_0_arm64.whl", hash = "sha256:5d8860749e813a6f65bad8285a0520607c9500caa23fea6ee407e63debcdbef6"},
    {file = "frozenlist-1.3.3-cp311-cp311-manylinux_2_17_aarch64.manylinux2014_aarch64.whl", hash = "sha256:23d16d9f477bb55b6154654e0e74557040575d9d19fe78a161bd33d7d76808e8"},
    {file = "frozenlist-1.3.3-cp311-cp311-manylinux_2_17_ppc64le.manylinux2014_ppc64le.whl", hash = "sha256:eb82dbba47a8318e75f679690190c10a5e1f447fbf9df41cbc4c3afd726d88cb"},
    {file = "frozenlist-1.3.3-cp311-cp311-manylinux_2_17_s390x.manylinux2014_s390x.whl", hash = "sha256:9309869032abb23d196cb4e4db574232abe8b8be1339026f489eeb34a4acfd91"},
    {file = "frozenlist-1.3.3-cp311-cp311-manylinux_2_5_i686.manylinux1_i686.manylinux_2_17_i686.manylinux2014_i686.whl", hash = "sha256:a97b4fe50b5890d36300820abd305694cb865ddb7885049587a5678215782a6b"},
    {file = "frozenlist-1.3.3-cp311-cp311-manylinux_2_5_x86_64.manylinux1_x86_64.manylinux_2_17_x86_64.manylinux2014_x86_64.whl", hash = "sha256:c188512b43542b1e91cadc3c6c915a82a5eb95929134faf7fd109f14f9892ce4"},
    {file = "frozenlist-1.3.3-cp311-cp311-musllinux_1_1_aarch64.whl", hash = "sha256:303e04d422e9b911a09ad499b0368dc551e8c3cd15293c99160c7f1f07b59a48"},
    {file = "frozenlist-1.3.3-cp311-cp311-musllinux_1_1_i686.whl", hash = "sha256:0771aed7f596c7d73444c847a1c16288937ef988dc04fb9f7be4b2aa91db609d"},
    {file = "frozenlist-1.3.3-cp311-cp311-musllinux_1_1_ppc64le.whl", hash = "sha256:66080ec69883597e4d026f2f71a231a1ee9887835902dbe6b6467d5a89216cf6"},
    {file = "frozenlist-1.3.3-cp311-cp311-musllinux_1_1_s390x.whl", hash = "sha256:41fe21dc74ad3a779c3d73a2786bdf622ea81234bdd4faf90b8b03cad0c2c0b4"},
    {file = "frozenlist-1.3.3-cp311-cp311-musllinux_1_1_x86_64.whl", hash = "sha256:f20380df709d91525e4bee04746ba612a4df0972c1b8f8e1e8af997e678c7b81"},
    {file = "frozenlist-1.3.3-cp311-cp311-win32.whl", hash = "sha256:f30f1928162e189091cf4d9da2eac617bfe78ef907a761614ff577ef4edfb3c8"},
    {file = "frozenlist-1.3.3-cp311-cp311-win_amd64.whl", hash = "sha256:a6394d7dadd3cfe3f4b3b186e54d5d8504d44f2d58dcc89d693698e8b7132b32"},
    {file = "frozenlist-1.3.3-cp37-cp37m-macosx_10_9_x86_64.whl", hash = "sha256:8df3de3a9ab8325f94f646609a66cbeeede263910c5c0de0101079ad541af332"},
    {file = "frozenlist-1.3.3-cp37-cp37m-manylinux_2_17_aarch64.manylinux2014_aarch64.whl", hash = "sha256:0693c609e9742c66ba4870bcee1ad5ff35462d5ffec18710b4ac89337ff16e27"},
    {file = "frozenlist-1.3.3-cp37-cp37m-manylinux_2_17_ppc64le.manylinux2014_ppc64le.whl", hash = "sha256:cd4210baef299717db0a600d7a3cac81d46ef0e007f88c9335db79f8979c0d3d"},
    {file = "frozenlist-1.3.3-cp37-cp37m-manylinux_2_17_s390x.manylinux2014_s390x.whl", hash = "sha256:394c9c242113bfb4b9aa36e2b80a05ffa163a30691c7b5a29eba82e937895d5e"},
    {file = "frozenlist-1.3.3-cp37-cp37m-manylinux_2_5_i686.manylinux1_i686.manylinux_2_17_i686.manylinux2014_i686.whl", hash = "sha256:6327eb8e419f7d9c38f333cde41b9ae348bec26d840927332f17e887a8dcb70d"},
    {file = "frozenlist-1.3.3-cp37-cp37m-manylinux_2_5_x86_64.manylinux1_x86_64.manylinux_2_17_x86_64.manylinux2014_x86_64.whl", hash = "sha256:2e24900aa13212e75e5b366cb9065e78bbf3893d4baab6052d1aca10d46d944c"},
    {file = "frozenlist-1.3.3-cp37-cp37m-musllinux_1_1_aarch64.whl", hash = "sha256:3843f84a6c465a36559161e6c59dce2f2ac10943040c2fd021cfb70d58c4ad56"},
    {file = "frozenlist-1.3.3-cp37-cp37m-musllinux_1_1_i686.whl", hash = "sha256:84610c1502b2461255b4c9b7d5e9c48052601a8957cd0aea6ec7a7a1e1fb9420"},
    {file = "frozenlist-1.3.3-cp37-cp37m-musllinux_1_1_ppc64le.whl", hash = "sha256:c21b9aa40e08e4f63a2f92ff3748e6b6c84d717d033c7b3438dd3123ee18f70e"},
    {file = "frozenlist-1.3.3-cp37-cp37m-musllinux_1_1_s390x.whl", hash = "sha256:efce6ae830831ab6a22b9b4091d411698145cb9b8fc869e1397ccf4b4b6455cb"},
    {file = "frozenlist-1.3.3-cp37-cp37m-musllinux_1_1_x86_64.whl", hash = "sha256:40de71985e9042ca00b7953c4f41eabc3dc514a2d1ff534027f091bc74416401"},
    {file = "frozenlist-1.3.3-cp37-cp37m-win32.whl", hash = "sha256:180c00c66bde6146a860cbb81b54ee0df350d2daf13ca85b275123bbf85de18a"},
    {file = "frozenlist-1.3.3-cp37-cp37m-win_amd64.whl", hash = "sha256:9bbbcedd75acdfecf2159663b87f1bb5cfc80e7cd99f7ddd9d66eb98b14a8411"},
    {file = "frozenlist-1.3.3-cp38-cp38-macosx_10_9_universal2.whl", hash = "sha256:034a5c08d36649591be1cbb10e09da9f531034acfe29275fc5454a3b101ce41a"},
    {file = "frozenlist-1.3.3-cp38-cp38-macosx_10_9_x86_64.whl", hash = "sha256:ba64dc2b3b7b158c6660d49cdb1d872d1d0bf4e42043ad8d5006099479a194e5"},
    {file = "frozenlist-1.3.3-cp38-cp38-macosx_11_0_arm64.whl", hash = "sha256:47df36a9fe24054b950bbc2db630d508cca3aa27ed0566c0baf661225e52c18e"},
    {file = "frozenlist-1.3.3-cp38-cp38-manylinux_2_17_aarch64.manylinux2014_aarch64.whl", hash = "sha256:008a054b75d77c995ea26629ab3a0c0d7281341f2fa7e1e85fa6153ae29ae99c"},
    {file = "frozenlist-1.3.3-cp38-cp38-manylinux_2_17_ppc64le.manylinux2014_ppc64le.whl", hash = "sha256:841ea19b43d438a80b4de62ac6ab21cfe6827bb8a9dc62b896acc88eaf9cecba"},
    {file = "frozenlist-1.3.3-cp38-cp38-manylinux_2_17_s390x.manylinux2014_s390x.whl", hash = "sha256:e235688f42b36be2b6b06fc37ac2126a73b75fb8d6bc66dd632aa35286238703"},
    {file = "frozenlist-1.3.3-cp38-cp38-manylinux_2_5_i686.manylinux1_i686.manylinux_2_17_i686.manylinux2014_i686.whl", hash = "sha256:ca713d4af15bae6e5d79b15c10c8522859a9a89d3b361a50b817c98c2fb402a2"},
    {file = "frozenlist-1.3.3-cp38-cp38-manylinux_2_5_x86_64.manylinux1_x86_64.manylinux_2_17_x86_64.manylinux2014_x86_64.whl", hash = "sha256:9ac5995f2b408017b0be26d4a1d7c61bce106ff3d9e3324374d66b5964325448"},
    {file = "frozenlist-1.3.3-cp38-cp38-musllinux_1_1_aarch64.whl", hash = "sha256:a4ae8135b11652b08a8baf07631d3ebfe65a4c87909dbef5fa0cdde440444ee4"},
    {file = "frozenlist-1.3.3-cp38-cp38-musllinux_1_1_i686.whl", hash = "sha256:4ea42116ceb6bb16dbb7d526e242cb6747b08b7710d9782aa3d6732bd8d27649"},
    {file = "frozenlist-1.3.3-cp38-cp38-musllinux_1_1_ppc64le.whl", hash = "sha256:810860bb4bdce7557bc0febb84bbd88198b9dbc2022d8eebe5b3590b2ad6c842"},
    {file = "frozenlist-1.3.3-cp38-cp38-musllinux_1_1_s390x.whl", hash = "sha256:ee78feb9d293c323b59a6f2dd441b63339a30edf35abcb51187d2fc26e696d13"},
    {file = "frozenlist-1.3.3-cp38-cp38-musllinux_1_1_x86_64.whl", hash = "sha256:0af2e7c87d35b38732e810befb9d797a99279cbb85374d42ea61c1e9d23094b3"},
    {file = "frozenlist-1.3.3-cp38-cp38-win32.whl", hash = "sha256:899c5e1928eec13fd6f6d8dc51be23f0d09c5281e40d9cf4273d188d9feeaf9b"},
    {file = "frozenlist-1.3.3-cp38-cp38-win_amd64.whl", hash = "sha256:7f44e24fa70f6fbc74aeec3e971f60a14dde85da364aa87f15d1be94ae75aeef"},
    {file = "frozenlist-1.3.3-cp39-cp39-macosx_10_9_universal2.whl", hash = "sha256:2b07ae0c1edaa0a36339ec6cce700f51b14a3fc6545fdd32930d2c83917332cf"},
    {file = "frozenlist-1.3.3-cp39-cp39-macosx_10_9_x86_64.whl", hash = "sha256:ebb86518203e12e96af765ee89034a1dbb0c3c65052d1b0c19bbbd6af8a145e1"},
    {file = "frozenlist-1.3.3-cp39-cp39-macosx_11_0_arm64.whl", hash = "sha256:5cf820485f1b4c91e0417ea0afd41ce5cf5965011b3c22c400f6d144296ccbc0"},
    {file = "frozenlist-1.3.3-cp39-cp39-manylinux_2_17_aarch64.manylinux2014_aarch64.whl", hash = "sha256:5c11e43016b9024240212d2a65043b70ed8dfd3b52678a1271972702d990ac6d"},
    {file = "frozenlist-1.3.3-cp39-cp39-manylinux_2_17_ppc64le.manylinux2014_ppc64le.whl", hash = "sha256:8fa3c6e3305aa1146b59a09b32b2e04074945ffcfb2f0931836d103a2c38f936"},
    {file = "frozenlist-1.3.3-cp39-cp39-manylinux_2_17_s390x.manylinux2014_s390x.whl", hash = "sha256:352bd4c8c72d508778cf05ab491f6ef36149f4d0cb3c56b1b4302852255d05d5"},
    {file = "frozenlist-1.3.3-cp39-cp39-manylinux_2_5_i686.manylinux1_i686.manylinux_2_17_i686.manylinux2014_i686.whl", hash = "sha256:65a5e4d3aa679610ac6e3569e865425b23b372277f89b5ef06cf2cdaf1ebf22b"},
    {file = "frozenlist-1.3.3-cp39-cp39-manylinux_2_5_x86_64.manylinux1_x86_64.manylinux_2_17_x86_64.manylinux2014_x86_64.whl", hash = "sha256:b1e2c1185858d7e10ff045c496bbf90ae752c28b365fef2c09cf0fa309291669"},
    {file = "frozenlist-1.3.3-cp39-cp39-musllinux_1_1_aarch64.whl", hash = "sha256:f163d2fd041c630fed01bc48d28c3ed4a3b003c00acd396900e11ee5316b56bb"},
    {file = "frozenlist-1.3.3-cp39-cp39-musllinux_1_1_i686.whl", hash = "sha256:05cdb16d09a0832eedf770cb7bd1fe57d8cf4eaf5aced29c4e41e3f20b30a784"},
    {file = "frozenlist-1.3.3-cp39-cp39-musllinux_1_1_ppc64le.whl", hash = "sha256:8bae29d60768bfa8fb92244b74502b18fae55a80eac13c88eb0b496d4268fd2d"},
    {file = "frozenlist-1.3.3-cp39-cp39-musllinux_1_1_s390x.whl", hash = "sha256:eedab4c310c0299961ac285591acd53dc6723a1ebd90a57207c71f6e0c2153ab"},
    {file = "frozenlist-1.3.3-cp39-cp39-musllinux_1_1_x86_64.whl", hash = "sha256:3bbdf44855ed8f0fbcd102ef05ec3012d6a4fd7c7562403f76ce6a52aeffb2b1"},
    {file = "frozenlist-1.3.3-cp39-cp39-win32.whl", hash = "sha256:efa568b885bca461f7c7b9e032655c0c143d305bf01c30caf6db2854a4532b38"},
    {file = "frozenlist-1.3.3-cp39-cp39-win_amd64.whl", hash = "sha256:cfe33efc9cb900a4c46f91a5ceba26d6df370ffddd9ca386eb1d4f0ad97b9ea9"},
    {file = "frozenlist-1.3.3.tar.gz", hash = "sha256:58bcc55721e8a90b88332d6cd441261ebb22342e238296bb330968952fbb3a6a"},
]
fsspec = [
    {file = "fsspec-2023.5.0-py3-none-any.whl", hash = "sha256:51a4ad01a5bb66fcc58036e288c0d53d3975a0df2a5dc59a93b59bade0391f2a"},
    {file = "fsspec-2023.5.0.tar.gz", hash = "sha256:b3b56e00fb93ea321bc9e5d9cf6f8522a0198b20eb24e02774d329e9c6fb84ce"},
]
gcsfs = [
    {file = "gcsfs-2023.5.0-py2.py3-none-any.whl", hash = "sha256:4f2ebc41814de3f566f85dec208704cf19823b9d04a55fd12b3142aef9046525"},
    {file = "gcsfs-2023.5.0.tar.gz", hash = "sha256:02a815e1cf28197ab4f57335e89dc5df8744a065c7c956d42692b50a9e8f1625"},
]
gitdb = [
    {file = "gitdb-4.0.10-py3-none-any.whl", hash = "sha256:c286cf298426064079ed96a9e4a9d39e7f3e9bf15ba60701e95f5492f28415c7"},
    {file = "gitdb-4.0.10.tar.gz", hash = "sha256:6eb990b69df4e15bad899ea868dc46572c3f75339735663b81de79b06f17eb9a"},
]
gitpython = [
    {file = "GitPython-3.1.31-py3-none-any.whl", hash = "sha256:f04893614f6aa713a60cbbe1e6a97403ef633103cdd0ef5eb6efe0deb98dbe8d"},
    {file = "GitPython-3.1.31.tar.gz", hash = "sha256:8ce3bcf69adfdf7c7d503e78fd3b1c492af782d58893b650adb2ac8912ddd573"},
]
giturlparse = [
    {file = "giturlparse-0.10.0-py2.py3-none-any.whl", hash = "sha256:04ba1a3a099c3093fa8d24a422913c6a9b2c2cd22bcffc939cf72e3e98f672d7"},
    {file = "giturlparse-0.10.0.tar.gz", hash = "sha256:2595ab291d30717cda8474b874c9fd509f1b9802ad7f6968c36a45e4b13eb337"},
]
google-analytics-data = [
    {file = "google-analytics-data-0.16.2.tar.gz", hash = "sha256:d4a24c7de0dc791f22e8f7767216113c937aa72883f9e46bae1ecc58d3451cd0"},
    {file = "google_analytics_data-0.16.2-py2.py3-none-any.whl", hash = "sha256:22fcec1b0862e0d31bd73063fb3082c69bfd2a426d9e03d03f7f0abdbe67204b"},
]
google-api-core = [
    {file = "google-api-core-2.11.0.tar.gz", hash = "sha256:4b9bb5d5a380a0befa0573b302651b8a9a89262c1730e37bf423cec511804c22"},
    {file = "google_api_core-2.11.0-py3-none-any.whl", hash = "sha256:ce222e27b0de0d7bc63eb043b956996d6dccab14cc3b690aaea91c9cc99dc16e"},
]
google-api-python-client = [
    {file = "google-api-python-client-2.86.0.tar.gz", hash = "sha256:3ca4e93821f4e9ac29b91ab0d9df168b42c8ad0fb8bff65b8c2ccb2d462b0464"},
    {file = "google_api_python_client-2.86.0-py2.py3-none-any.whl", hash = "sha256:0f320190ab9d5bd2fdb0cb894e8e53bb5e17d4888ee8dc4d26ba65ce378409e2"},
]
google-auth = [
    {file = "google-auth-2.18.1.tar.gz", hash = "sha256:d7a3249027e7f464fbbfd7ee8319a08ad09d2eea51578575c4bd360ffa049ccb"},
    {file = "google_auth-2.18.1-py2.py3-none-any.whl", hash = "sha256:55a395cdfd3f3dd3f649131d41f97c17b4ed8a2aac1be3502090c716314e8a37"},
]
google-auth-httplib2 = [
    {file = "google-auth-httplib2-0.1.0.tar.gz", hash = "sha256:a07c39fd632becacd3f07718dfd6021bf396978f03ad3ce4321d060015cc30ac"},
    {file = "google_auth_httplib2-0.1.0-py2.py3-none-any.whl", hash = "sha256:31e49c36c6b5643b57e82617cb3e021e3e1d2df9da63af67252c02fa9c1f4a10"},
]
google-auth-oauthlib = [
    {file = "google-auth-oauthlib-1.0.0.tar.gz", hash = "sha256:e375064964820b47221a7e1b7ee1fd77051b6323c3f9e3e19785f78ab67ecfc5"},
    {file = "google_auth_oauthlib-1.0.0-py2.py3-none-any.whl", hash = "sha256:95880ca704928c300f48194d1770cf5b1462835b6e49db61445a520f793fd5fb"},
]
google-cloud-bigquery = [
    {file = "google-cloud-bigquery-3.10.0.tar.gz", hash = "sha256:4b02def076e2db8cec66f65fb627d13904a9fc3cf4fee315ede43dcb7038a8df"},
    {file = "google_cloud_bigquery-3.10.0-py2.py3-none-any.whl", hash = "sha256:848a3cbce0ba7d4f1e9551400a7c99aa0eab72290d5a1bbbe69f18a24a10bd3a"},
]
google-cloud-core = [
    {file = "google-cloud-core-2.3.2.tar.gz", hash = "sha256:b9529ee7047fd8d4bf4a2182de619154240df17fbe60ead399078c1ae152af9a"},
    {file = "google_cloud_core-2.3.2-py2.py3-none-any.whl", hash = "sha256:8417acf6466be2fa85123441696c4badda48db314c607cf1e5d543fa8bdc22fe"},
]
google-cloud-storage = [
    {file = "google-cloud-storage-2.9.0.tar.gz", hash = "sha256:9b6ae7b509fc294bdacb84d0f3ea8e20e2c54a8b4bbe39c5707635fec214eff3"},
    {file = "google_cloud_storage-2.9.0-py2.py3-none-any.whl", hash = "sha256:83a90447f23d5edd045e0037982c270302e3aeb45fc1288d2c2ca713d27bad94"},
]
google-crc32c = [
    {file = "google-crc32c-1.5.0.tar.gz", hash = "sha256:89284716bc6a5a415d4eaa11b1726d2d60a0cd12aadf5439828353662ede9dd7"},
    {file = "google_crc32c-1.5.0-cp310-cp310-macosx_10_9_universal2.whl", hash = "sha256:596d1f98fc70232fcb6590c439f43b350cb762fb5d61ce7b0e9db4539654cc13"},
    {file = "google_crc32c-1.5.0-cp310-cp310-macosx_10_9_x86_64.whl", hash = "sha256:be82c3c8cfb15b30f36768797a640e800513793d6ae1724aaaafe5bf86f8f346"},
    {file = "google_crc32c-1.5.0-cp310-cp310-manylinux_2_17_aarch64.manylinux2014_aarch64.whl", hash = "sha256:461665ff58895f508e2866824a47bdee72497b091c730071f2b7575d5762ab65"},
    {file = "google_crc32c-1.5.0-cp310-cp310-manylinux_2_17_i686.manylinux2014_i686.whl", hash = "sha256:e2096eddb4e7c7bdae4bd69ad364e55e07b8316653234a56552d9c988bd2d61b"},
    {file = "google_crc32c-1.5.0-cp310-cp310-manylinux_2_17_x86_64.manylinux2014_x86_64.whl", hash = "sha256:116a7c3c616dd14a3de8c64a965828b197e5f2d121fedd2f8c5585c547e87b02"},
    {file = "google_crc32c-1.5.0-cp310-cp310-musllinux_1_1_aarch64.whl", hash = "sha256:5829b792bf5822fd0a6f6eb34c5f81dd074f01d570ed7f36aa101d6fc7a0a6e4"},
    {file = "google_crc32c-1.5.0-cp310-cp310-musllinux_1_1_i686.whl", hash = "sha256:64e52e2b3970bd891309c113b54cf0e4384762c934d5ae56e283f9a0afcd953e"},
    {file = "google_crc32c-1.5.0-cp310-cp310-musllinux_1_1_x86_64.whl", hash = "sha256:02ebb8bf46c13e36998aeaad1de9b48f4caf545e91d14041270d9dca767b780c"},
    {file = "google_crc32c-1.5.0-cp310-cp310-win32.whl", hash = "sha256:2e920d506ec85eb4ba50cd4228c2bec05642894d4c73c59b3a2fe20346bd00ee"},
    {file = "google_crc32c-1.5.0-cp310-cp310-win_amd64.whl", hash = "sha256:07eb3c611ce363c51a933bf6bd7f8e3878a51d124acfc89452a75120bc436289"},
    {file = "google_crc32c-1.5.0-cp311-cp311-macosx_10_9_universal2.whl", hash = "sha256:cae0274952c079886567f3f4f685bcaf5708f0a23a5f5216fdab71f81a6c0273"},
    {file = "google_crc32c-1.5.0-cp311-cp311-macosx_10_9_x86_64.whl", hash = "sha256:1034d91442ead5a95b5aaef90dbfaca8633b0247d1e41621d1e9f9db88c36298"},
    {file = "google_crc32c-1.5.0-cp311-cp311-manylinux_2_17_aarch64.manylinux2014_aarch64.whl", hash = "sha256:7c42c70cd1d362284289c6273adda4c6af8039a8ae12dc451dcd61cdabb8ab57"},
    {file = "google_crc32c-1.5.0-cp311-cp311-manylinux_2_17_i686.manylinux2014_i686.whl", hash = "sha256:8485b340a6a9e76c62a7dce3c98e5f102c9219f4cfbf896a00cf48caf078d438"},
    {file = "google_crc32c-1.5.0-cp311-cp311-manylinux_2_17_x86_64.manylinux2014_x86_64.whl", hash = "sha256:77e2fd3057c9d78e225fa0a2160f96b64a824de17840351b26825b0848022906"},
    {file = "google_crc32c-1.5.0-cp311-cp311-musllinux_1_1_aarch64.whl", hash = "sha256:f583edb943cf2e09c60441b910d6a20b4d9d626c75a36c8fcac01a6c96c01183"},
    {file = "google_crc32c-1.5.0-cp311-cp311-musllinux_1_1_i686.whl", hash = "sha256:a1fd716e7a01f8e717490fbe2e431d2905ab8aa598b9b12f8d10abebb36b04dd"},
    {file = "google_crc32c-1.5.0-cp311-cp311-musllinux_1_1_x86_64.whl", hash = "sha256:72218785ce41b9cfd2fc1d6a017dc1ff7acfc4c17d01053265c41a2c0cc39b8c"},
    {file = "google_crc32c-1.5.0-cp311-cp311-win32.whl", hash = "sha256:66741ef4ee08ea0b2cc3c86916ab66b6aef03768525627fd6a1b34968b4e3709"},
    {file = "google_crc32c-1.5.0-cp311-cp311-win_amd64.whl", hash = "sha256:ba1eb1843304b1e5537e1fca632fa894d6f6deca8d6389636ee5b4797affb968"},
    {file = "google_crc32c-1.5.0-cp37-cp37m-macosx_10_9_x86_64.whl", hash = "sha256:98cb4d057f285bd80d8778ebc4fde6b4d509ac3f331758fb1528b733215443ae"},
    {file = "google_crc32c-1.5.0-cp37-cp37m-manylinux_2_17_aarch64.manylinux2014_aarch64.whl", hash = "sha256:fd8536e902db7e365f49e7d9029283403974ccf29b13fc7028b97e2295b33556"},
    {file = "google_crc32c-1.5.0-cp37-cp37m-manylinux_2_17_i686.manylinux2014_i686.whl", hash = "sha256:19e0a019d2c4dcc5e598cd4a4bc7b008546b0358bd322537c74ad47a5386884f"},
    {file = "google_crc32c-1.5.0-cp37-cp37m-manylinux_2_17_x86_64.manylinux2014_x86_64.whl", hash = "sha256:02c65b9817512edc6a4ae7c7e987fea799d2e0ee40c53ec573a692bee24de876"},
    {file = "google_crc32c-1.5.0-cp37-cp37m-manylinux_2_5_x86_64.manylinux1_x86_64.whl", hash = "sha256:6ac08d24c1f16bd2bf5eca8eaf8304812f44af5cfe5062006ec676e7e1d50afc"},
    {file = "google_crc32c-1.5.0-cp37-cp37m-musllinux_1_1_aarch64.whl", hash = "sha256:3359fc442a743e870f4588fcf5dcbc1bf929df1fad8fb9905cd94e5edb02e84c"},
    {file = "google_crc32c-1.5.0-cp37-cp37m-musllinux_1_1_i686.whl", hash = "sha256:1e986b206dae4476f41bcec1faa057851f3889503a70e1bdb2378d406223994a"},
    {file = "google_crc32c-1.5.0-cp37-cp37m-musllinux_1_1_x86_64.whl", hash = "sha256:de06adc872bcd8c2a4e0dc51250e9e65ef2ca91be023b9d13ebd67c2ba552e1e"},
    {file = "google_crc32c-1.5.0-cp37-cp37m-win32.whl", hash = "sha256:d3515f198eaa2f0ed49f8819d5732d70698c3fa37384146079b3799b97667a94"},
    {file = "google_crc32c-1.5.0-cp37-cp37m-win_amd64.whl", hash = "sha256:67b741654b851abafb7bc625b6d1cdd520a379074e64b6a128e3b688c3c04740"},
    {file = "google_crc32c-1.5.0-cp38-cp38-macosx_10_9_universal2.whl", hash = "sha256:c02ec1c5856179f171e032a31d6f8bf84e5a75c45c33b2e20a3de353b266ebd8"},
    {file = "google_crc32c-1.5.0-cp38-cp38-macosx_10_9_x86_64.whl", hash = "sha256:edfedb64740750e1a3b16152620220f51d58ff1b4abceb339ca92e934775c27a"},
    {file = "google_crc32c-1.5.0-cp38-cp38-manylinux_2_17_aarch64.manylinux2014_aarch64.whl", hash = "sha256:84e6e8cd997930fc66d5bb4fde61e2b62ba19d62b7abd7a69920406f9ecca946"},
    {file = "google_crc32c-1.5.0-cp38-cp38-manylinux_2_17_i686.manylinux2014_i686.whl", hash = "sha256:024894d9d3cfbc5943f8f230e23950cd4906b2fe004c72e29b209420a1e6b05a"},
    {file = "google_crc32c-1.5.0-cp38-cp38-manylinux_2_17_x86_64.manylinux2014_x86_64.whl", hash = "sha256:998679bf62b7fb599d2878aa3ed06b9ce688b8974893e7223c60db155f26bd8d"},
    {file = "google_crc32c-1.5.0-cp38-cp38-manylinux_2_5_x86_64.manylinux1_x86_64.whl", hash = "sha256:83c681c526a3439b5cf94f7420471705bbf96262f49a6fe546a6db5f687a3d4a"},
    {file = "google_crc32c-1.5.0-cp38-cp38-musllinux_1_1_aarch64.whl", hash = "sha256:4c6fdd4fccbec90cc8a01fc00773fcd5fa28db683c116ee3cb35cd5da9ef6c37"},
    {file = "google_crc32c-1.5.0-cp38-cp38-musllinux_1_1_i686.whl", hash = "sha256:5ae44e10a8e3407dbe138984f21e536583f2bba1be9491239f942c2464ac0894"},
    {file = "google_crc32c-1.5.0-cp38-cp38-musllinux_1_1_x86_64.whl", hash = "sha256:37933ec6e693e51a5b07505bd05de57eee12f3e8c32b07da7e73669398e6630a"},
    {file = "google_crc32c-1.5.0-cp38-cp38-win32.whl", hash = "sha256:fe70e325aa68fa4b5edf7d1a4b6f691eb04bbccac0ace68e34820d283b5f80d4"},
    {file = "google_crc32c-1.5.0-cp38-cp38-win_amd64.whl", hash = "sha256:74dea7751d98034887dbd821b7aae3e1d36eda111d6ca36c206c44478035709c"},
    {file = "google_crc32c-1.5.0-cp39-cp39-macosx_10_9_universal2.whl", hash = "sha256:c6c777a480337ac14f38564ac88ae82d4cd238bf293f0a22295b66eb89ffced7"},
    {file = "google_crc32c-1.5.0-cp39-cp39-macosx_10_9_x86_64.whl", hash = "sha256:759ce4851a4bb15ecabae28f4d2e18983c244eddd767f560165563bf9aefbc8d"},
    {file = "google_crc32c-1.5.0-cp39-cp39-manylinux_2_17_aarch64.manylinux2014_aarch64.whl", hash = "sha256:f13cae8cc389a440def0c8c52057f37359014ccbc9dc1f0827936bcd367c6100"},
    {file = "google_crc32c-1.5.0-cp39-cp39-manylinux_2_17_i686.manylinux2014_i686.whl", hash = "sha256:e560628513ed34759456a416bf86b54b2476c59144a9138165c9a1575801d0d9"},
    {file = "google_crc32c-1.5.0-cp39-cp39-manylinux_2_17_x86_64.manylinux2014_x86_64.whl", hash = "sha256:e1674e4307fa3024fc897ca774e9c7562c957af85df55efe2988ed9056dc4e57"},
    {file = "google_crc32c-1.5.0-cp39-cp39-manylinux_2_5_x86_64.manylinux1_x86_64.whl", hash = "sha256:278d2ed7c16cfc075c91378c4f47924c0625f5fc84b2d50d921b18b7975bd210"},
    {file = "google_crc32c-1.5.0-cp39-cp39-musllinux_1_1_aarch64.whl", hash = "sha256:d5280312b9af0976231f9e317c20e4a61cd2f9629b7bfea6a693d1878a264ebd"},
    {file = "google_crc32c-1.5.0-cp39-cp39-musllinux_1_1_i686.whl", hash = "sha256:8b87e1a59c38f275c0e3676fc2ab6d59eccecfd460be267ac360cc31f7bcde96"},
    {file = "google_crc32c-1.5.0-cp39-cp39-musllinux_1_1_x86_64.whl", hash = "sha256:7c074fece789b5034b9b1404a1f8208fc2d4c6ce9decdd16e8220c5a793e6f61"},
    {file = "google_crc32c-1.5.0-cp39-cp39-win32.whl", hash = "sha256:7f57f14606cd1dd0f0de396e1e53824c371e9544a822648cd76c034d209b559c"},
    {file = "google_crc32c-1.5.0-cp39-cp39-win_amd64.whl", hash = "sha256:a2355cba1f4ad8b6988a4ca3feed5bff33f6af2d7f134852cf279c2aebfde541"},
    {file = "google_crc32c-1.5.0-pp37-pypy37_pp73-macosx_10_9_x86_64.whl", hash = "sha256:f314013e7dcd5cf45ab1945d92e713eec788166262ae8deb2cfacd53def27325"},
    {file = "google_crc32c-1.5.0-pp37-pypy37_pp73-manylinux_2_17_aarch64.manylinux2014_aarch64.whl", hash = "sha256:3b747a674c20a67343cb61d43fdd9207ce5da6a99f629c6e2541aa0e89215bcd"},
    {file = "google_crc32c-1.5.0-pp37-pypy37_pp73-manylinux_2_17_i686.manylinux2014_i686.whl", hash = "sha256:8f24ed114432de109aa9fd317278518a5af2d31ac2ea6b952b2f7782b43da091"},
    {file = "google_crc32c-1.5.0-pp37-pypy37_pp73-manylinux_2_17_x86_64.manylinux2014_x86_64.whl", hash = "sha256:b8667b48e7a7ef66afba2c81e1094ef526388d35b873966d8a9a447974ed9178"},
    {file = "google_crc32c-1.5.0-pp37-pypy37_pp73-win_amd64.whl", hash = "sha256:1c7abdac90433b09bad6c43a43af253e688c9cfc1c86d332aed13f9a7c7f65e2"},
    {file = "google_crc32c-1.5.0-pp38-pypy38_pp73-macosx_10_9_x86_64.whl", hash = "sha256:6f998db4e71b645350b9ac28a2167e6632c239963ca9da411523bb439c5c514d"},
    {file = "google_crc32c-1.5.0-pp38-pypy38_pp73-manylinux_2_17_aarch64.manylinux2014_aarch64.whl", hash = "sha256:9c99616c853bb585301df6de07ca2cadad344fd1ada6d62bb30aec05219c45d2"},
    {file = "google_crc32c-1.5.0-pp38-pypy38_pp73-manylinux_2_17_i686.manylinux2014_i686.whl", hash = "sha256:2ad40e31093a4af319dadf503b2467ccdc8f67c72e4bcba97f8c10cb078207b5"},
    {file = "google_crc32c-1.5.0-pp38-pypy38_pp73-manylinux_2_17_x86_64.manylinux2014_x86_64.whl", hash = "sha256:cd67cf24a553339d5062eff51013780a00d6f97a39ca062781d06b3a73b15462"},
    {file = "google_crc32c-1.5.0-pp38-pypy38_pp73-win_amd64.whl", hash = "sha256:398af5e3ba9cf768787eef45c803ff9614cc3e22a5b2f7d7ae116df8b11e3314"},
    {file = "google_crc32c-1.5.0-pp39-pypy39_pp73-macosx_10_9_x86_64.whl", hash = "sha256:b1f8133c9a275df5613a451e73f36c2aea4fe13c5c8997e22cf355ebd7bd0728"},
    {file = "google_crc32c-1.5.0-pp39-pypy39_pp73-manylinux_2_17_aarch64.manylinux2014_aarch64.whl", hash = "sha256:9ba053c5f50430a3fcfd36f75aff9caeba0440b2d076afdb79a318d6ca245f88"},
    {file = "google_crc32c-1.5.0-pp39-pypy39_pp73-manylinux_2_17_i686.manylinux2014_i686.whl", hash = "sha256:272d3892a1e1a2dbc39cc5cde96834c236d5327e2122d3aaa19f6614531bb6eb"},
    {file = "google_crc32c-1.5.0-pp39-pypy39_pp73-manylinux_2_17_x86_64.manylinux2014_x86_64.whl", hash = "sha256:635f5d4dd18758a1fbd1049a8e8d2fee4ffed124462d837d1a02a0e009c3ab31"},
    {file = "google_crc32c-1.5.0-pp39-pypy39_pp73-win_amd64.whl", hash = "sha256:c672d99a345849301784604bfeaeba4db0c7aae50b95be04dd651fd2a7310b93"},
]
google-resumable-media = [
    {file = "google-resumable-media-2.5.0.tar.gz", hash = "sha256:218931e8e2b2a73a58eb354a288e03a0fd5fb1c4583261ac6e4c078666468c93"},
    {file = "google_resumable_media-2.5.0-py2.py3-none-any.whl", hash = "sha256:da1bd943e2e114a56d85d6848497ebf9be6a14d3db23e9fc57581e7c3e8170ec"},
]
googleapis-common-protos = [
    {file = "googleapis-common-protos-1.59.0.tar.gz", hash = "sha256:4168fcb568a826a52f23510412da405abd93f4d23ba544bb68d943b14ba3cb44"},
    {file = "googleapis_common_protos-1.59.0-py2.py3-none-any.whl", hash = "sha256:b287dc48449d1d41af0c69f4ea26242b5ae4c3d7249a38b0984c86a4caffff1f"},
]
greenlet = [
    {file = "greenlet-2.0.2-cp27-cp27m-macosx_10_14_x86_64.whl", hash = "sha256:bdfea8c661e80d3c1c99ad7c3ff74e6e87184895bbaca6ee8cc61209f8b9b85d"},
    {file = "greenlet-2.0.2-cp27-cp27m-manylinux2010_x86_64.whl", hash = "sha256:9d14b83fab60d5e8abe587d51c75b252bcc21683f24699ada8fb275d7712f5a9"},
    {file = "greenlet-2.0.2-cp27-cp27m-win32.whl", hash = "sha256:6c3acb79b0bfd4fe733dff8bc62695283b57949ebcca05ae5c129eb606ff2d74"},
    {file = "greenlet-2.0.2-cp27-cp27m-win_amd64.whl", hash = "sha256:283737e0da3f08bd637b5ad058507e578dd462db259f7f6e4c5c365ba4ee9343"},
    {file = "greenlet-2.0.2-cp27-cp27mu-manylinux2010_x86_64.whl", hash = "sha256:d27ec7509b9c18b6d73f2f5ede2622441de812e7b1a80bbd446cb0633bd3d5ae"},
    {file = "greenlet-2.0.2-cp310-cp310-macosx_11_0_x86_64.whl", hash = "sha256:30bcf80dda7f15ac77ba5af2b961bdd9dbc77fd4ac6105cee85b0d0a5fcf74df"},
    {file = "greenlet-2.0.2-cp310-cp310-manylinux_2_17_aarch64.manylinux2014_aarch64.whl", hash = "sha256:26fbfce90728d82bc9e6c38ea4d038cba20b7faf8a0ca53a9c07b67318d46088"},
    {file = "greenlet-2.0.2-cp310-cp310-manylinux_2_17_ppc64le.manylinux2014_ppc64le.whl", hash = "sha256:9190f09060ea4debddd24665d6804b995a9c122ef5917ab26e1566dcc712ceeb"},
    {file = "greenlet-2.0.2-cp310-cp310-manylinux_2_17_x86_64.manylinux2014_x86_64.whl", hash = "sha256:d75209eed723105f9596807495d58d10b3470fa6732dd6756595e89925ce2470"},
    {file = "greenlet-2.0.2-cp310-cp310-musllinux_1_1_aarch64.whl", hash = "sha256:3a51c9751078733d88e013587b108f1b7a1fb106d402fb390740f002b6f6551a"},
    {file = "greenlet-2.0.2-cp310-cp310-musllinux_1_1_x86_64.whl", hash = "sha256:76ae285c8104046b3a7f06b42f29c7b73f77683df18c49ab5af7983994c2dd91"},
    {file = "greenlet-2.0.2-cp310-cp310-win_amd64.whl", hash = "sha256:2d4686f195e32d36b4d7cf2d166857dbd0ee9f3d20ae349b6bf8afc8485b3645"},
    {file = "greenlet-2.0.2-cp311-cp311-macosx_10_9_universal2.whl", hash = "sha256:c4302695ad8027363e96311df24ee28978162cdcdd2006476c43970b384a244c"},
    {file = "greenlet-2.0.2-cp311-cp311-manylinux_2_17_aarch64.manylinux2014_aarch64.whl", hash = "sha256:c48f54ef8e05f04d6eff74b8233f6063cb1ed960243eacc474ee73a2ea8573ca"},
    {file = "greenlet-2.0.2-cp311-cp311-manylinux_2_17_ppc64le.manylinux2014_ppc64le.whl", hash = "sha256:a1846f1b999e78e13837c93c778dcfc3365902cfb8d1bdb7dd73ead37059f0d0"},
    {file = "greenlet-2.0.2-cp311-cp311-manylinux_2_17_x86_64.manylinux2014_x86_64.whl", hash = "sha256:3a06ad5312349fec0ab944664b01d26f8d1f05009566339ac6f63f56589bc1a2"},
    {file = "greenlet-2.0.2-cp311-cp311-musllinux_1_1_aarch64.whl", hash = "sha256:eff4eb9b7eb3e4d0cae3d28c283dc16d9bed6b193c2e1ace3ed86ce48ea8df19"},
    {file = "greenlet-2.0.2-cp311-cp311-musllinux_1_1_x86_64.whl", hash = "sha256:5454276c07d27a740c5892f4907c86327b632127dd9abec42ee62e12427ff7e3"},
    {file = "greenlet-2.0.2-cp311-cp311-win_amd64.whl", hash = "sha256:7cafd1208fdbe93b67c7086876f061f660cfddc44f404279c1585bbf3cdc64c5"},
    {file = "greenlet-2.0.2-cp35-cp35m-macosx_10_14_x86_64.whl", hash = "sha256:910841381caba4f744a44bf81bfd573c94e10b3045ee00de0cbf436fe50673a6"},
    {file = "greenlet-2.0.2-cp35-cp35m-manylinux2010_x86_64.whl", hash = "sha256:18a7f18b82b52ee85322d7a7874e676f34ab319b9f8cce5de06067384aa8ff43"},
    {file = "greenlet-2.0.2-cp35-cp35m-win32.whl", hash = "sha256:03a8f4f3430c3b3ff8d10a2a86028c660355ab637cee9333d63d66b56f09d52a"},
    {file = "greenlet-2.0.2-cp35-cp35m-win_amd64.whl", hash = "sha256:4b58adb399c4d61d912c4c331984d60eb66565175cdf4a34792cd9600f21b394"},
    {file = "greenlet-2.0.2-cp36-cp36m-macosx_10_14_x86_64.whl", hash = "sha256:703f18f3fda276b9a916f0934d2fb6d989bf0b4fb5a64825260eb9bfd52d78f0"},
    {file = "greenlet-2.0.2-cp36-cp36m-manylinux2010_x86_64.whl", hash = "sha256:32e5b64b148966d9cccc2c8d35a671409e45f195864560829f395a54226408d3"},
    {file = "greenlet-2.0.2-cp36-cp36m-manylinux_2_17_aarch64.manylinux2014_aarch64.whl", hash = "sha256:2dd11f291565a81d71dab10b7033395b7a3a5456e637cf997a6f33ebdf06f8db"},
    {file = "greenlet-2.0.2-cp36-cp36m-manylinux_2_17_ppc64le.manylinux2014_ppc64le.whl", hash = "sha256:e0f72c9ddb8cd28532185f54cc1453f2c16fb417a08b53a855c4e6a418edd099"},
    {file = "greenlet-2.0.2-cp36-cp36m-manylinux_2_17_x86_64.manylinux2014_x86_64.whl", hash = "sha256:cd021c754b162c0fb55ad5d6b9d960db667faad0fa2ff25bb6e1301b0b6e6a75"},
    {file = "greenlet-2.0.2-cp36-cp36m-musllinux_1_1_aarch64.whl", hash = "sha256:3c9b12575734155d0c09d6c3e10dbd81665d5c18e1a7c6597df72fd05990c8cf"},
    {file = "greenlet-2.0.2-cp36-cp36m-musllinux_1_1_x86_64.whl", hash = "sha256:b9ec052b06a0524f0e35bd8790686a1da006bd911dd1ef7d50b77bfbad74e292"},
    {file = "greenlet-2.0.2-cp36-cp36m-win32.whl", hash = "sha256:dbfcfc0218093a19c252ca8eb9aee3d29cfdcb586df21049b9d777fd32c14fd9"},
    {file = "greenlet-2.0.2-cp36-cp36m-win_amd64.whl", hash = "sha256:9f35ec95538f50292f6d8f2c9c9f8a3c6540bbfec21c9e5b4b751e0a7c20864f"},
    {file = "greenlet-2.0.2-cp37-cp37m-macosx_10_15_x86_64.whl", hash = "sha256:d5508f0b173e6aa47273bdc0a0b5ba055b59662ba7c7ee5119528f466585526b"},
    {file = "greenlet-2.0.2-cp37-cp37m-manylinux2010_x86_64.whl", hash = "sha256:f82d4d717d8ef19188687aa32b8363e96062911e63ba22a0cff7802a8e58e5f1"},
    {file = "greenlet-2.0.2-cp37-cp37m-manylinux_2_17_aarch64.manylinux2014_aarch64.whl", hash = "sha256:c9c59a2120b55788e800d82dfa99b9e156ff8f2227f07c5e3012a45a399620b7"},
    {file = "greenlet-2.0.2-cp37-cp37m-manylinux_2_17_ppc64le.manylinux2014_ppc64le.whl", hash = "sha256:2780572ec463d44c1d3ae850239508dbeb9fed38e294c68d19a24d925d9223ca"},
    {file = "greenlet-2.0.2-cp37-cp37m-manylinux_2_17_x86_64.manylinux2014_x86_64.whl", hash = "sha256:937e9020b514ceedb9c830c55d5c9872abc90f4b5862f89c0887033ae33c6f73"},
    {file = "greenlet-2.0.2-cp37-cp37m-musllinux_1_1_aarch64.whl", hash = "sha256:36abbf031e1c0f79dd5d596bfaf8e921c41df2bdf54ee1eed921ce1f52999a86"},
    {file = "greenlet-2.0.2-cp37-cp37m-musllinux_1_1_x86_64.whl", hash = "sha256:18e98fb3de7dba1c0a852731c3070cf022d14f0d68b4c87a19cc1016f3bb8b33"},
    {file = "greenlet-2.0.2-cp37-cp37m-win32.whl", hash = "sha256:3f6ea9bd35eb450837a3d80e77b517ea5bc56b4647f5502cd28de13675ee12f7"},
    {file = "greenlet-2.0.2-cp37-cp37m-win_amd64.whl", hash = "sha256:7492e2b7bd7c9b9916388d9df23fa49d9b88ac0640db0a5b4ecc2b653bf451e3"},
    {file = "greenlet-2.0.2-cp38-cp38-macosx_10_15_x86_64.whl", hash = "sha256:b864ba53912b6c3ab6bcb2beb19f19edd01a6bfcbdfe1f37ddd1778abfe75a30"},
    {file = "greenlet-2.0.2-cp38-cp38-manylinux2010_x86_64.whl", hash = "sha256:ba2956617f1c42598a308a84c6cf021a90ff3862eddafd20c3333d50f0edb45b"},
    {file = "greenlet-2.0.2-cp38-cp38-manylinux_2_17_aarch64.manylinux2014_aarch64.whl", hash = "sha256:fc3a569657468b6f3fb60587e48356fe512c1754ca05a564f11366ac9e306526"},
    {file = "greenlet-2.0.2-cp38-cp38-manylinux_2_17_ppc64le.manylinux2014_ppc64le.whl", hash = "sha256:8eab883b3b2a38cc1e050819ef06a7e6344d4a990d24d45bc6f2cf959045a45b"},
    {file = "greenlet-2.0.2-cp38-cp38-manylinux_2_17_x86_64.manylinux2014_x86_64.whl", hash = "sha256:acd2162a36d3de67ee896c43effcd5ee3de247eb00354db411feb025aa319857"},
    {file = "greenlet-2.0.2-cp38-cp38-musllinux_1_1_aarch64.whl", hash = "sha256:0bf60faf0bc2468089bdc5edd10555bab6e85152191df713e2ab1fcc86382b5a"},
    {file = "greenlet-2.0.2-cp38-cp38-musllinux_1_1_x86_64.whl", hash = "sha256:b0ef99cdbe2b682b9ccbb964743a6aca37905fda5e0452e5ee239b1654d37f2a"},
    {file = "greenlet-2.0.2-cp38-cp38-win32.whl", hash = "sha256:b80f600eddddce72320dbbc8e3784d16bd3fb7b517e82476d8da921f27d4b249"},
    {file = "greenlet-2.0.2-cp38-cp38-win_amd64.whl", hash = "sha256:4d2e11331fc0c02b6e84b0d28ece3a36e0548ee1a1ce9ddde03752d9b79bba40"},
    {file = "greenlet-2.0.2-cp39-cp39-macosx_11_0_x86_64.whl", hash = "sha256:88d9ab96491d38a5ab7c56dd7a3cc37d83336ecc564e4e8816dbed12e5aaefc8"},
    {file = "greenlet-2.0.2-cp39-cp39-manylinux2010_x86_64.whl", hash = "sha256:561091a7be172ab497a3527602d467e2b3fbe75f9e783d8b8ce403fa414f71a6"},
    {file = "greenlet-2.0.2-cp39-cp39-manylinux_2_17_aarch64.manylinux2014_aarch64.whl", hash = "sha256:971ce5e14dc5e73715755d0ca2975ac88cfdaefcaab078a284fea6cfabf866df"},
    {file = "greenlet-2.0.2-cp39-cp39-manylinux_2_17_ppc64le.manylinux2014_ppc64le.whl", hash = "sha256:be4ed120b52ae4d974aa40215fcdfde9194d63541c7ded40ee12eb4dda57b76b"},
    {file = "greenlet-2.0.2-cp39-cp39-manylinux_2_17_x86_64.manylinux2014_x86_64.whl", hash = "sha256:94c817e84245513926588caf1152e3b559ff794d505555211ca041f032abbb6b"},
    {file = "greenlet-2.0.2-cp39-cp39-musllinux_1_1_aarch64.whl", hash = "sha256:1a819eef4b0e0b96bb0d98d797bef17dc1b4a10e8d7446be32d1da33e095dbb8"},
    {file = "greenlet-2.0.2-cp39-cp39-musllinux_1_1_x86_64.whl", hash = "sha256:7efde645ca1cc441d6dc4b48c0f7101e8d86b54c8530141b09fd31cef5149ec9"},
    {file = "greenlet-2.0.2-cp39-cp39-win32.whl", hash = "sha256:ea9872c80c132f4663822dd2a08d404073a5a9b5ba6155bea72fb2a79d1093b5"},
    {file = "greenlet-2.0.2-cp39-cp39-win_amd64.whl", hash = "sha256:db1a39669102a1d8d12b57de2bb7e2ec9066a6f2b3da35ae511ff93b01b5d564"},
    {file = "greenlet-2.0.2.tar.gz", hash = "sha256:e7c8dc13af7db097bed64a051d2dd49e9f0af495c26995c00a9ee842690d34c0"},
]
grpcio = [
    {file = "grpcio-1.54.2-cp310-cp310-linux_armv7l.whl", hash = "sha256:40e1cbf69d6741b40f750f3cccc64326f927ac6145a9914d33879e586002350c"},
    {file = "grpcio-1.54.2-cp310-cp310-macosx_12_0_universal2.whl", hash = "sha256:2288d76e4d4aa7ef3fe7a73c1c470b66ea68e7969930e746a8cd8eca6ef2a2ea"},
    {file = "grpcio-1.54.2-cp310-cp310-manylinux_2_17_aarch64.whl", hash = "sha256:c0e3155fc5335ec7b3b70f15230234e529ca3607b20a562b6c75fb1b1218874c"},
    {file = "grpcio-1.54.2-cp310-cp310-manylinux_2_17_i686.manylinux2014_i686.whl", hash = "sha256:9bf88004fe086c786dc56ef8dd6cb49c026833fdd6f42cb853008bce3f907148"},
    {file = "grpcio-1.54.2-cp310-cp310-manylinux_2_17_x86_64.manylinux2014_x86_64.whl", hash = "sha256:2be88c081e33f20630ac3343d8ad9f1125f32987968e9c8c75c051c9800896e8"},
    {file = "grpcio-1.54.2-cp310-cp310-musllinux_1_1_i686.whl", hash = "sha256:33d40954199bddbb6a78f8f6f2b2082660f381cd2583ec860a6c2fa7c8400c08"},
    {file = "grpcio-1.54.2-cp310-cp310-musllinux_1_1_x86_64.whl", hash = "sha256:b52d00d1793d290c81ad6a27058f5224a7d5f527867e5b580742e1bd211afeee"},
    {file = "grpcio-1.54.2-cp310-cp310-win32.whl", hash = "sha256:881d058c5ccbea7cc2c92085a11947b572498a27ef37d3eef4887f499054dca8"},
    {file = "grpcio-1.54.2-cp310-cp310-win_amd64.whl", hash = "sha256:0212e2f7fdf7592e4b9d365087da30cb4d71e16a6f213120c89b4f8fb35a3ab3"},
    {file = "grpcio-1.54.2-cp311-cp311-linux_armv7l.whl", hash = "sha256:1e623e0cf99a0ac114f091b3083a1848dbc64b0b99e181473b5a4a68d4f6f821"},
    {file = "grpcio-1.54.2-cp311-cp311-macosx_10_10_universal2.whl", hash = "sha256:66233ccd2a9371158d96e05d082043d47dadb18cbb294dc5accfdafc2e6b02a7"},
    {file = "grpcio-1.54.2-cp311-cp311-manylinux_2_17_aarch64.whl", hash = "sha256:4cb283f630624ebb16c834e5ac3d7880831b07cbe76cb08ab7a271eeaeb8943e"},
    {file = "grpcio-1.54.2-cp311-cp311-manylinux_2_17_i686.manylinux2014_i686.whl", hash = "sha256:2a1e601ee31ef30a9e2c601d0867e236ac54c922d32ed9f727b70dd5d82600d5"},
    {file = "grpcio-1.54.2-cp311-cp311-manylinux_2_17_x86_64.manylinux2014_x86_64.whl", hash = "sha256:f8da84bbc61a4e92af54dc96344f328e5822d574f767e9b08e1602bb5ddc254a"},
    {file = "grpcio-1.54.2-cp311-cp311-musllinux_1_1_i686.whl", hash = "sha256:5008964885e8d23313c8e5ea0d44433be9bfd7e24482574e8cc43c02c02fc796"},
    {file = "grpcio-1.54.2-cp311-cp311-musllinux_1_1_x86_64.whl", hash = "sha256:a2f5a1f1080ccdc7cbaf1171b2cf384d852496fe81ddedeb882d42b85727f610"},
    {file = "grpcio-1.54.2-cp311-cp311-win32.whl", hash = "sha256:b74ae837368cfffeb3f6b498688a123e6b960951be4dec0e869de77e7fa0439e"},
    {file = "grpcio-1.54.2-cp311-cp311-win_amd64.whl", hash = "sha256:8cdbcbd687e576d48f7886157c95052825ca9948c0ed2afdc0134305067be88b"},
    {file = "grpcio-1.54.2-cp37-cp37m-linux_armv7l.whl", hash = "sha256:782f4f8662a2157c4190d0f99eaaebc602899e84fb1e562a944e5025929e351c"},
    {file = "grpcio-1.54.2-cp37-cp37m-macosx_10_10_universal2.whl", hash = "sha256:714242ad0afa63a2e6dabd522ae22e1d76e07060b5af2ddda5474ba4f14c2c94"},
    {file = "grpcio-1.54.2-cp37-cp37m-manylinux_2_17_aarch64.whl", hash = "sha256:f900ed4ad7a0f1f05d35f955e0943944d5a75f607a836958c6b8ab2a81730ef2"},
    {file = "grpcio-1.54.2-cp37-cp37m-manylinux_2_17_i686.manylinux2014_i686.whl", hash = "sha256:96a41817d2c763b1d0b32675abeb9179aa2371c72aefdf74b2d2b99a1b92417b"},
    {file = "grpcio-1.54.2-cp37-cp37m-manylinux_2_17_x86_64.manylinux2014_x86_64.whl", hash = "sha256:70fcac7b94f4c904152809a050164650ac81c08e62c27aa9f156ac518029ebbe"},
    {file = "grpcio-1.54.2-cp37-cp37m-musllinux_1_1_i686.whl", hash = "sha256:fd6c6c29717724acf9fc1847c4515d57e4dc12762452457b9cb37461f30a81bb"},
    {file = "grpcio-1.54.2-cp37-cp37m-musllinux_1_1_x86_64.whl", hash = "sha256:c2392f5b5d84b71d853918687d806c1aa4308109e5ca158a16e16a6be71041eb"},
    {file = "grpcio-1.54.2-cp37-cp37m-win_amd64.whl", hash = "sha256:51630c92591d6d3fe488a7c706bd30a61594d144bac7dee20c8e1ce78294f474"},
    {file = "grpcio-1.54.2-cp38-cp38-linux_armv7l.whl", hash = "sha256:b04202453941a63b36876a7172b45366dc0cde10d5fd7855c0f4a4e673c0357a"},
    {file = "grpcio-1.54.2-cp38-cp38-macosx_10_10_universal2.whl", hash = "sha256:89dde0ac72a858a44a2feb8e43dc68c0c66f7857a23f806e81e1b7cc7044c9cf"},
    {file = "grpcio-1.54.2-cp38-cp38-manylinux_2_17_aarch64.whl", hash = "sha256:09d4bfd84686cd36fd11fd45a0732c7628308d094b14d28ea74a81db0bce2ed3"},
    {file = "grpcio-1.54.2-cp38-cp38-manylinux_2_17_i686.manylinux2014_i686.whl", hash = "sha256:7fc2b4edb938c8faa4b3c3ea90ca0dd89b7565a049e8e4e11b77e60e4ed2cc05"},
    {file = "grpcio-1.54.2-cp38-cp38-manylinux_2_17_x86_64.manylinux2014_x86_64.whl", hash = "sha256:61f7203e2767800edee7a1e1040aaaf124a35ce0c7fe0883965c6b762defe598"},
    {file = "grpcio-1.54.2-cp38-cp38-musllinux_1_1_i686.whl", hash = "sha256:e416c8baf925b5a1aff31f7f5aecc0060b25d50cce3a5a7255dc5cf2f1d4e5eb"},
    {file = "grpcio-1.54.2-cp38-cp38-musllinux_1_1_x86_64.whl", hash = "sha256:dc80c9c6b608bf98066a038e0172013a49cfa9a08d53335aefefda2c64fc68f4"},
    {file = "grpcio-1.54.2-cp38-cp38-win32.whl", hash = "sha256:8d6192c37a30a115f4663592861f50e130caed33efc4eec24d92ec881c92d771"},
    {file = "grpcio-1.54.2-cp38-cp38-win_amd64.whl", hash = "sha256:46a057329938b08e5f0e12ea3d7aed3ecb20a0c34c4a324ef34e00cecdb88a12"},
    {file = "grpcio-1.54.2-cp39-cp39-linux_armv7l.whl", hash = "sha256:2296356b5c9605b73ed6a52660b538787094dae13786ba53080595d52df13a98"},
    {file = "grpcio-1.54.2-cp39-cp39-macosx_10_10_universal2.whl", hash = "sha256:c72956972e4b508dd39fdc7646637a791a9665b478e768ffa5f4fe42123d5de1"},
    {file = "grpcio-1.54.2-cp39-cp39-manylinux_2_17_aarch64.whl", hash = "sha256:9bdbb7624d65dc0ed2ed8e954e79ab1724526f09b1efa88dcd9a1815bf28be5f"},
    {file = "grpcio-1.54.2-cp39-cp39-manylinux_2_17_i686.manylinux2014_i686.whl", hash = "sha256:4c44e1a765b31e175c391f22e8fc73b2a2ece0e5e6ff042743d8109b5d2eff9f"},
    {file = "grpcio-1.54.2-cp39-cp39-manylinux_2_17_x86_64.manylinux2014_x86_64.whl", hash = "sha256:5cc928cfe6c360c1df636cf7991ab96f059666ac7b40b75a769410cc6217df9c"},
    {file = "grpcio-1.54.2-cp39-cp39-musllinux_1_1_i686.whl", hash = "sha256:a08920fa1a97d4b8ee5db2f31195de4a9def1a91bc003544eb3c9e6b8977960a"},
    {file = "grpcio-1.54.2-cp39-cp39-musllinux_1_1_x86_64.whl", hash = "sha256:4864f99aac207e3e45c5e26c6cbb0ad82917869abc2f156283be86c05286485c"},
    {file = "grpcio-1.54.2-cp39-cp39-win32.whl", hash = "sha256:b38b3de8cff5bc70f8f9c615f51b48eff7313fc9aca354f09f81b73036e7ddfa"},
    {file = "grpcio-1.54.2-cp39-cp39-win_amd64.whl", hash = "sha256:be48496b0e00460717225e7680de57c38be1d8629dc09dadcd1b3389d70d942b"},
    {file = "grpcio-1.54.2.tar.gz", hash = "sha256:50a9f075eeda5097aa9a182bb3877fe1272875e45370368ac0ee16ab9e22d019"},
]
grpcio-status = [
    {file = "grpcio-status-1.54.2.tar.gz", hash = "sha256:3255cbec5b7c706caa3d4dd584606c080e6415e15631bb2f6215e2b70055836d"},
    {file = "grpcio_status-1.54.2-py3-none-any.whl", hash = "sha256:2a7cb4838225f1b53bd0448a3008c5b5837941e1f3a0b13fa38768f08a7b68c2"},
]
hexbytes = [
    {file = "hexbytes-0.3.0-py3-none-any.whl", hash = "sha256:21c3a5bd00a383097f0369c387174e79839d75c4ccc3a7edda315c9644f4458a"},
    {file = "hexbytes-0.3.0.tar.gz", hash = "sha256:afeebfb800f5f15a3ca5bab52e49eabcb4b6dac06ec8ff01a94fdb890c6c0712"},
]
httplib2 = [
    {file = "httplib2-0.22.0-py3-none-any.whl", hash = "sha256:14ae0a53c1ba8f3d37e9e27cf37eabb0fb9980f435ba405d546948b009dd64dc"},
    {file = "httplib2-0.22.0.tar.gz", hash = "sha256:d7a10bc5ef5ab08322488bde8c726eeee5c8618723fdb399597ec58f3d82df81"},
]
humanize = [
    {file = "humanize-4.6.0-py3-none-any.whl", hash = "sha256:401201aca462749773f02920139f302450cb548b70489b9b4b92be39fe3c3c50"},
    {file = "humanize-4.6.0.tar.gz", hash = "sha256:5f1f22bc65911eb1a6ffe7659bd6598e33dcfeeb904eb16ee1e705a09bf75916"},
]
idna = [
    {file = "idna-3.4-py3-none-any.whl", hash = "sha256:90b77e79eaa3eba6de819a0c442c0b4ceefc341a7a2ab77d7562bf49f425c5c2"},
    {file = "idna-3.4.tar.gz", hash = "sha256:814f528e8dead7d329833b91c5faa87d60bf71824cd12a7530b5526063d02cb4"},
]
importlib-metadata = [
    {file = "importlib_metadata-6.6.0-py3-none-any.whl", hash = "sha256:43dd286a2cd8995d5eaef7fee2066340423b818ed3fd70adf0bad5f1fac53fed"},
    {file = "importlib_metadata-6.6.0.tar.gz", hash = "sha256:92501cdf9cc66ebd3e612f1b4f0c0765dfa42f0fa38ffb319b6bd84dd675d705"},
]
iniconfig = [
    {file = "iniconfig-2.0.0-py3-none-any.whl", hash = "sha256:b6a85871a79d2e3b22d2d1b94ac2824226a63c6b741c88f7ae975f18b6778374"},
    {file = "iniconfig-2.0.0.tar.gz", hash = "sha256:2d91e135bf72d31a410b17c16da610a82cb55f6b0477d1a902134b24a455b8b3"},
]
isodate = [
    {file = "isodate-0.6.1-py2.py3-none-any.whl", hash = "sha256:0751eece944162659049d35f4f549ed815792b38793f07cf73381c1c87cbed96"},
    {file = "isodate-0.6.1.tar.gz", hash = "sha256:48c5881de7e8b0a0d648cb024c8062dc84e7b840ed81e864c7614fd3c127bde9"},
]
json-logging = [
    {file = "json-logging-1.4.1rc0.tar.gz", hash = "sha256:381e00495bbd619d09c8c3d1fdd72c843f7045797ab63b42cfec5f7961e5b3f6"},
    {file = "json_logging-1.4.1rc0-py2.py3-none-any.whl", hash = "sha256:2b787c28f31fb4d8aabac16ac3816326031d92dd054bdabc9bbe68eb10864f77"},
]
jsonpath-ng = [
    {file = "jsonpath-ng-1.5.3.tar.gz", hash = "sha256:a273b182a82c1256daab86a313b937059261b5c5f8c4fa3fc38b882b344dd567"},
    {file = "jsonpath_ng-1.5.3-py2-none-any.whl", hash = "sha256:f75b95dbecb8a0f3b86fd2ead21c2b022c3f5770957492b9b6196ecccfeb10aa"},
    {file = "jsonpath_ng-1.5.3-py3-none-any.whl", hash = "sha256:292a93569d74029ba75ac2dc3d3630fc0e17b2df26119a165fa1d498ca47bf65"},
]
lxml = [
    {file = "lxml-4.9.2-cp27-cp27m-macosx_10_15_x86_64.whl", hash = "sha256:76cf573e5a365e790396a5cc2b909812633409306c6531a6877c59061e42c4f2"},
    {file = "lxml-4.9.2-cp27-cp27m-manylinux_2_5_i686.manylinux1_i686.whl", hash = "sha256:b1f42b6921d0e81b1bcb5e395bc091a70f41c4d4e55ba99c6da2b31626c44892"},
    {file = "lxml-4.9.2-cp27-cp27m-manylinux_2_5_x86_64.manylinux1_x86_64.whl", hash = "sha256:9f102706d0ca011de571de32c3247c6476b55bb6bc65a20f682f000b07a4852a"},
    {file = "lxml-4.9.2-cp27-cp27m-win32.whl", hash = "sha256:8d0b4612b66ff5d62d03bcaa043bb018f74dfea51184e53f067e6fdcba4bd8de"},
    {file = "lxml-4.9.2-cp27-cp27m-win_amd64.whl", hash = "sha256:4c8f293f14abc8fd3e8e01c5bd86e6ed0b6ef71936ded5bf10fe7a5efefbaca3"},
    {file = "lxml-4.9.2-cp27-cp27mu-manylinux_2_5_i686.manylinux1_i686.whl", hash = "sha256:2899456259589aa38bfb018c364d6ae7b53c5c22d8e27d0ec7609c2a1ff78b50"},
    {file = "lxml-4.9.2-cp27-cp27mu-manylinux_2_5_x86_64.manylinux1_x86_64.whl", hash = "sha256:6749649eecd6a9871cae297bffa4ee76f90b4504a2a2ab528d9ebe912b101975"},
    {file = "lxml-4.9.2-cp310-cp310-macosx_10_15_x86_64.whl", hash = "sha256:a08cff61517ee26cb56f1e949cca38caabe9ea9fbb4b1e10a805dc39844b7d5c"},
    {file = "lxml-4.9.2-cp310-cp310-manylinux_2_12_i686.manylinux2010_i686.manylinux_2_24_i686.whl", hash = "sha256:85cabf64adec449132e55616e7ca3e1000ab449d1d0f9d7f83146ed5bdcb6d8a"},
    {file = "lxml-4.9.2-cp310-cp310-manylinux_2_17_aarch64.manylinux2014_aarch64.manylinux_2_24_aarch64.whl", hash = "sha256:8340225bd5e7a701c0fa98284c849c9b9fc9238abf53a0ebd90900f25d39a4e4"},
    {file = "lxml-4.9.2-cp310-cp310-manylinux_2_17_x86_64.manylinux2014_x86_64.manylinux_2_24_x86_64.whl", hash = "sha256:1ab8f1f932e8f82355e75dda5413a57612c6ea448069d4fb2e217e9a4bed13d4"},
    {file = "lxml-4.9.2-cp310-cp310-musllinux_1_1_aarch64.whl", hash = "sha256:699a9af7dffaf67deeae27b2112aa06b41c370d5e7633e0ee0aea2e0b6c211f7"},
    {file = "lxml-4.9.2-cp310-cp310-musllinux_1_1_x86_64.whl", hash = "sha256:b9cc34af337a97d470040f99ba4282f6e6bac88407d021688a5d585e44a23184"},
    {file = "lxml-4.9.2-cp310-cp310-win32.whl", hash = "sha256:d02a5399126a53492415d4906ab0ad0375a5456cc05c3fc0fc4ca11771745cda"},
    {file = "lxml-4.9.2-cp310-cp310-win_amd64.whl", hash = "sha256:a38486985ca49cfa574a507e7a2215c0c780fd1778bb6290c21193b7211702ab"},
    {file = "lxml-4.9.2-cp311-cp311-manylinux_2_12_i686.manylinux2010_i686.manylinux_2_24_i686.whl", hash = "sha256:c83203addf554215463b59f6399835201999b5e48019dc17f182ed5ad87205c9"},
    {file = "lxml-4.9.2-cp311-cp311-manylinux_2_17_aarch64.manylinux2014_aarch64.manylinux_2_24_aarch64.whl", hash = "sha256:2a87fa548561d2f4643c99cd13131acb607ddabb70682dcf1dff5f71f781a4bf"},
    {file = "lxml-4.9.2-cp311-cp311-manylinux_2_17_x86_64.manylinux2014_x86_64.manylinux_2_24_x86_64.whl", hash = "sha256:d6b430a9938a5a5d85fc107d852262ddcd48602c120e3dbb02137c83d212b380"},
    {file = "lxml-4.9.2-cp311-cp311-musllinux_1_1_aarch64.whl", hash = "sha256:3efea981d956a6f7173b4659849f55081867cf897e719f57383698af6f618a92"},
    {file = "lxml-4.9.2-cp311-cp311-musllinux_1_1_x86_64.whl", hash = "sha256:df0623dcf9668ad0445e0558a21211d4e9a149ea8f5666917c8eeec515f0a6d1"},
    {file = "lxml-4.9.2-cp311-cp311-win32.whl", hash = "sha256:da248f93f0418a9e9d94b0080d7ebc407a9a5e6d0b57bb30db9b5cc28de1ad33"},
    {file = "lxml-4.9.2-cp311-cp311-win_amd64.whl", hash = "sha256:3818b8e2c4b5148567e1b09ce739006acfaa44ce3156f8cbbc11062994b8e8dd"},
    {file = "lxml-4.9.2-cp35-cp35m-manylinux_2_5_i686.manylinux1_i686.whl", hash = "sha256:ca989b91cf3a3ba28930a9fc1e9aeafc2a395448641df1f387a2d394638943b0"},
    {file = "lxml-4.9.2-cp35-cp35m-manylinux_2_5_x86_64.manylinux1_x86_64.whl", hash = "sha256:822068f85e12a6e292803e112ab876bc03ed1f03dddb80154c395f891ca6b31e"},
    {file = "lxml-4.9.2-cp35-cp35m-win32.whl", hash = "sha256:be7292c55101e22f2a3d4d8913944cbea71eea90792bf914add27454a13905df"},
    {file = "lxml-4.9.2-cp35-cp35m-win_amd64.whl", hash = "sha256:998c7c41910666d2976928c38ea96a70d1aa43be6fe502f21a651e17483a43c5"},
    {file = "lxml-4.9.2-cp36-cp36m-macosx_10_15_x86_64.whl", hash = "sha256:b26a29f0b7fc6f0897f043ca366142d2b609dc60756ee6e4e90b5f762c6adc53"},
    {file = "lxml-4.9.2-cp36-cp36m-manylinux_2_12_i686.manylinux2010_i686.manylinux_2_24_i686.whl", hash = "sha256:ab323679b8b3030000f2be63e22cdeea5b47ee0abd2d6a1dc0c8103ddaa56cd7"},
    {file = "lxml-4.9.2-cp36-cp36m-manylinux_2_17_aarch64.manylinux2014_aarch64.whl", hash = "sha256:689bb688a1db722485e4610a503e3e9210dcc20c520b45ac8f7533c837be76fe"},
    {file = "lxml-4.9.2-cp36-cp36m-manylinux_2_17_x86_64.manylinux2014_x86_64.manylinux_2_24_x86_64.whl", hash = "sha256:f49e52d174375a7def9915c9f06ec4e569d235ad428f70751765f48d5926678c"},
    {file = "lxml-4.9.2-cp36-cp36m-manylinux_2_5_i686.manylinux1_i686.whl", hash = "sha256:36c3c175d34652a35475a73762b545f4527aec044910a651d2bf50de9c3352b1"},
    {file = "lxml-4.9.2-cp36-cp36m-manylinux_2_5_x86_64.manylinux1_x86_64.whl", hash = "sha256:a35f8b7fa99f90dd2f5dc5a9fa12332642f087a7641289ca6c40d6e1a2637d8e"},
    {file = "lxml-4.9.2-cp36-cp36m-musllinux_1_1_aarch64.whl", hash = "sha256:58bfa3aa19ca4c0f28c5dde0ff56c520fbac6f0daf4fac66ed4c8d2fb7f22e74"},
    {file = "lxml-4.9.2-cp36-cp36m-musllinux_1_1_x86_64.whl", hash = "sha256:bc718cd47b765e790eecb74d044cc8d37d58562f6c314ee9484df26276d36a38"},
    {file = "lxml-4.9.2-cp36-cp36m-win32.whl", hash = "sha256:d5bf6545cd27aaa8a13033ce56354ed9e25ab0e4ac3b5392b763d8d04b08e0c5"},
    {file = "lxml-4.9.2-cp36-cp36m-win_amd64.whl", hash = "sha256:3ab9fa9d6dc2a7f29d7affdf3edebf6ece6fb28a6d80b14c3b2fb9d39b9322c3"},
    {file = "lxml-4.9.2-cp37-cp37m-macosx_10_15_x86_64.whl", hash = "sha256:05ca3f6abf5cf78fe053da9b1166e062ade3fa5d4f92b4ed688127ea7d7b1d03"},
    {file = "lxml-4.9.2-cp37-cp37m-manylinux_2_12_i686.manylinux2010_i686.manylinux_2_24_i686.whl", hash = "sha256:a5da296eb617d18e497bcf0a5c528f5d3b18dadb3619fbdadf4ed2356ef8d941"},
    {file = "lxml-4.9.2-cp37-cp37m-manylinux_2_17_aarch64.manylinux2014_aarch64.manylinux_2_24_aarch64.whl", hash = "sha256:04876580c050a8c5341d706dd464ff04fd597095cc8c023252566a8826505726"},
    {file = "lxml-4.9.2-cp37-cp37m-manylinux_2_17_x86_64.manylinux2014_x86_64.manylinux_2_24_x86_64.whl", hash = "sha256:c9ec3eaf616d67db0764b3bb983962b4f385a1f08304fd30c7283954e6a7869b"},
    {file = "lxml-4.9.2-cp37-cp37m-manylinux_2_5_i686.manylinux1_i686.whl", hash = "sha256:2a29ba94d065945944016b6b74e538bdb1751a1db6ffb80c9d3c2e40d6fa9894"},
    {file = "lxml-4.9.2-cp37-cp37m-manylinux_2_5_x86_64.manylinux1_x86_64.whl", hash = "sha256:a82d05da00a58b8e4c0008edbc8a4b6ec5a4bc1e2ee0fb6ed157cf634ed7fa45"},
    {file = "lxml-4.9.2-cp37-cp37m-musllinux_1_1_aarch64.whl", hash = "sha256:223f4232855ade399bd409331e6ca70fb5578efef22cf4069a6090acc0f53c0e"},
    {file = "lxml-4.9.2-cp37-cp37m-musllinux_1_1_x86_64.whl", hash = "sha256:d17bc7c2ccf49c478c5bdd447594e82692c74222698cfc9b5daae7ae7e90743b"},
    {file = "lxml-4.9.2-cp37-cp37m-win32.whl", hash = "sha256:b64d891da92e232c36976c80ed7ebb383e3f148489796d8d31a5b6a677825efe"},
    {file = "lxml-4.9.2-cp37-cp37m-win_amd64.whl", hash = "sha256:a0a336d6d3e8b234a3aae3c674873d8f0e720b76bc1d9416866c41cd9500ffb9"},
    {file = "lxml-4.9.2-cp38-cp38-macosx_10_15_x86_64.whl", hash = "sha256:da4dd7c9c50c059aba52b3524f84d7de956f7fef88f0bafcf4ad7dde94a064e8"},
    {file = "lxml-4.9.2-cp38-cp38-manylinux_2_12_i686.manylinux2010_i686.manylinux_2_24_i686.whl", hash = "sha256:821b7f59b99551c69c85a6039c65b75f5683bdc63270fec660f75da67469ca24"},
    {file = "lxml-4.9.2-cp38-cp38-manylinux_2_17_aarch64.manylinux2014_aarch64.manylinux_2_24_aarch64.whl", hash = "sha256:e5168986b90a8d1f2f9dc1b841467c74221bd752537b99761a93d2d981e04889"},
    {file = "lxml-4.9.2-cp38-cp38-manylinux_2_17_x86_64.manylinux2014_x86_64.manylinux_2_24_x86_64.whl", hash = "sha256:8e20cb5a47247e383cf4ff523205060991021233ebd6f924bca927fcf25cf86f"},
    {file = "lxml-4.9.2-cp38-cp38-manylinux_2_5_i686.manylinux1_i686.whl", hash = "sha256:13598ecfbd2e86ea7ae45ec28a2a54fb87ee9b9fdb0f6d343297d8e548392c03"},
    {file = "lxml-4.9.2-cp38-cp38-manylinux_2_5_x86_64.manylinux1_x86_64.whl", hash = "sha256:880bbbcbe2fca64e2f4d8e04db47bcdf504936fa2b33933efd945e1b429bea8c"},
    {file = "lxml-4.9.2-cp38-cp38-musllinux_1_1_aarch64.whl", hash = "sha256:7d2278d59425777cfcb19735018d897ca8303abe67cc735f9f97177ceff8027f"},
    {file = "lxml-4.9.2-cp38-cp38-musllinux_1_1_x86_64.whl", hash = "sha256:5344a43228767f53a9df6e5b253f8cdca7dfc7b7aeae52551958192f56d98457"},
    {file = "lxml-4.9.2-cp38-cp38-win32.whl", hash = "sha256:925073b2fe14ab9b87e73f9a5fde6ce6392da430f3004d8b72cc86f746f5163b"},
    {file = "lxml-4.9.2-cp38-cp38-win_amd64.whl", hash = "sha256:9b22c5c66f67ae00c0199f6055705bc3eb3fcb08d03d2ec4059a2b1b25ed48d7"},
    {file = "lxml-4.9.2-cp39-cp39-macosx_10_15_x86_64.whl", hash = "sha256:5f50a1c177e2fa3ee0667a5ab79fdc6b23086bc8b589d90b93b4bd17eb0e64d1"},
    {file = "lxml-4.9.2-cp39-cp39-manylinux_2_12_i686.manylinux2010_i686.manylinux_2_24_i686.whl", hash = "sha256:090c6543d3696cbe15b4ac6e175e576bcc3f1ccfbba970061b7300b0c15a2140"},
    {file = "lxml-4.9.2-cp39-cp39-manylinux_2_17_aarch64.manylinux2014_aarch64.manylinux_2_24_aarch64.whl", hash = "sha256:63da2ccc0857c311d764e7d3d90f429c252e83b52d1f8f1d1fe55be26827d1f4"},
    {file = "lxml-4.9.2-cp39-cp39-manylinux_2_17_x86_64.manylinux2014_x86_64.manylinux_2_24_x86_64.whl", hash = "sha256:5b4545b8a40478183ac06c073e81a5ce4cf01bf1734962577cf2bb569a5b3bbf"},
    {file = "lxml-4.9.2-cp39-cp39-manylinux_2_5_i686.manylinux1_i686.whl", hash = "sha256:2e430cd2824f05f2d4f687701144556646bae8f249fd60aa1e4c768ba7018947"},
    {file = "lxml-4.9.2-cp39-cp39-manylinux_2_5_x86_64.manylinux1_x86_64.whl", hash = "sha256:6804daeb7ef69e7b36f76caddb85cccd63d0c56dedb47555d2fc969e2af6a1a5"},
    {file = "lxml-4.9.2-cp39-cp39-musllinux_1_1_aarch64.whl", hash = "sha256:a6e441a86553c310258aca15d1c05903aaf4965b23f3bc2d55f200804e005ee5"},
    {file = "lxml-4.9.2-cp39-cp39-musllinux_1_1_x86_64.whl", hash = "sha256:ca34efc80a29351897e18888c71c6aca4a359247c87e0b1c7ada14f0ab0c0fb2"},
    {file = "lxml-4.9.2-cp39-cp39-win32.whl", hash = "sha256:6b418afe5df18233fc6b6093deb82a32895b6bb0b1155c2cdb05203f583053f1"},
    {file = "lxml-4.9.2-cp39-cp39-win_amd64.whl", hash = "sha256:f1496ea22ca2c830cbcbd473de8f114a320da308438ae65abad6bab7867fe38f"},
    {file = "lxml-4.9.2-pp37-pypy37_pp73-manylinux_2_12_i686.manylinux2010_i686.manylinux_2_24_i686.whl", hash = "sha256:b264171e3143d842ded311b7dccd46ff9ef34247129ff5bf5066123c55c2431c"},
    {file = "lxml-4.9.2-pp37-pypy37_pp73-manylinux_2_17_x86_64.manylinux2014_x86_64.manylinux_2_24_x86_64.whl", hash = "sha256:0dc313ef231edf866912e9d8f5a042ddab56c752619e92dfd3a2c277e6a7299a"},
    {file = "lxml-4.9.2-pp38-pypy38_pp73-macosx_10_15_x86_64.whl", hash = "sha256:16efd54337136e8cd72fb9485c368d91d77a47ee2d42b057564aae201257d419"},
    {file = "lxml-4.9.2-pp38-pypy38_pp73-manylinux_2_12_i686.manylinux2010_i686.manylinux_2_24_i686.whl", hash = "sha256:0f2b1e0d79180f344ff9f321327b005ca043a50ece8713de61d1cb383fb8ac05"},
    {file = "lxml-4.9.2-pp38-pypy38_pp73-manylinux_2_17_x86_64.manylinux2014_x86_64.manylinux_2_24_x86_64.whl", hash = "sha256:7b770ed79542ed52c519119473898198761d78beb24b107acf3ad65deae61f1f"},
    {file = "lxml-4.9.2-pp38-pypy38_pp73-win_amd64.whl", hash = "sha256:efa29c2fe6b4fdd32e8ef81c1528506895eca86e1d8c4657fda04c9b3786ddf9"},
    {file = "lxml-4.9.2-pp39-pypy39_pp73-macosx_10_15_x86_64.whl", hash = "sha256:7e91ee82f4199af8c43d8158024cbdff3d931df350252288f0d4ce656df7f3b5"},
    {file = "lxml-4.9.2-pp39-pypy39_pp73-manylinux_2_12_i686.manylinux2010_i686.manylinux_2_24_i686.whl", hash = "sha256:b23e19989c355ca854276178a0463951a653309fb8e57ce674497f2d9f208746"},
    {file = "lxml-4.9.2-pp39-pypy39_pp73-manylinux_2_17_x86_64.manylinux2014_x86_64.manylinux_2_24_x86_64.whl", hash = "sha256:01d36c05f4afb8f7c20fd9ed5badca32a2029b93b1750f571ccc0b142531caf7"},
    {file = "lxml-4.9.2-pp39-pypy39_pp73-win_amd64.whl", hash = "sha256:7b515674acfdcadb0eb5d00d8a709868173acece5cb0be3dd165950cbfdf5409"},
    {file = "lxml-4.9.2.tar.gz", hash = "sha256:2455cfaeb7ac70338b3257f41e21f0724f4b5b0c0e7702da67ee6c3640835b67"},
]
makefun = [
    {file = "makefun-1.15.1-py2.py3-none-any.whl", hash = "sha256:a63cfc7b47a539c76d97bd4fdb833c7d0461e759fd1225f580cb4be6200294d4"},
    {file = "makefun-1.15.1.tar.gz", hash = "sha256:40b0f118b6ded0d8d78c78f1eb679b8b6b2462e3c1b3e05fb1b2da8cd46b48a5"},
]
markdown-it-py = [
    {file = "markdown-it-py-2.2.0.tar.gz", hash = "sha256:7c9a5e412688bc771c67432cbfebcdd686c93ce6484913dccf06cb5a0bea35a1"},
    {file = "markdown_it_py-2.2.0-py3-none-any.whl", hash = "sha256:5a35f8d1870171d9acc47b99612dc146129b631baf04970128b568f190d0cc30"},
]
mccabe = [
    {file = "mccabe-0.7.0-py2.py3-none-any.whl", hash = "sha256:6c2d30ab6be0e4a46919781807b4f0d834ebdd6c6e3dca0bda5a15f863427b6e"},
    {file = "mccabe-0.7.0.tar.gz", hash = "sha256:348e0240c33b60bbdf4e523192ef919f28cb2c3d7d5c7794f74009290f236325"},
]
mdurl = [
    {file = "mdurl-0.1.2-py3-none-any.whl", hash = "sha256:84008a41e51615a49fc9966191ff91509e3c40b939176e643fd50a5c2196b8f8"},
    {file = "mdurl-0.1.2.tar.gz", hash = "sha256:bb413d29f5eea38f31dd4754dd7377d4465116fb207585f97bf925588687c1ba"},
]
mimesis = [
    {file = "mimesis-7.1.0-py3-none-any.whl", hash = "sha256:da65bea6d6d5d5d87d5c008e6b23ef5f96a49cce436d9f8708dabb5152da0290"},
    {file = "mimesis-7.1.0.tar.gz", hash = "sha256:c83b55d35536d7e9b9700a596b7ccfb639a740e3e1fb5e08062e8ab2a67dcb37"},
]
multidict = [
    {file = "multidict-6.0.4-cp310-cp310-macosx_10_9_universal2.whl", hash = "sha256:0b1a97283e0c85772d613878028fec909f003993e1007eafa715b24b377cb9b8"},
    {file = "multidict-6.0.4-cp310-cp310-macosx_10_9_x86_64.whl", hash = "sha256:eeb6dcc05e911516ae3d1f207d4b0520d07f54484c49dfc294d6e7d63b734171"},
    {file = "multidict-6.0.4-cp310-cp310-macosx_11_0_arm64.whl", hash = "sha256:d6d635d5209b82a3492508cf5b365f3446afb65ae7ebd755e70e18f287b0adf7"},
    {file = "multidict-6.0.4-cp310-cp310-manylinux_2_17_aarch64.manylinux2014_aarch64.whl", hash = "sha256:c048099e4c9e9d615545e2001d3d8a4380bd403e1a0578734e0d31703d1b0c0b"},
    {file = "multidict-6.0.4-cp310-cp310-manylinux_2_17_ppc64le.manylinux2014_ppc64le.whl", hash = "sha256:ea20853c6dbbb53ed34cb4d080382169b6f4554d394015f1bef35e881bf83547"},
    {file = "multidict-6.0.4-cp310-cp310-manylinux_2_17_s390x.manylinux2014_s390x.whl", hash = "sha256:16d232d4e5396c2efbbf4f6d4df89bfa905eb0d4dc5b3549d872ab898451f569"},
    {file = "multidict-6.0.4-cp310-cp310-manylinux_2_17_x86_64.manylinux2014_x86_64.whl", hash = "sha256:36c63aaa167f6c6b04ef2c85704e93af16c11d20de1d133e39de6a0e84582a93"},
    {file = "multidict-6.0.4-cp310-cp310-manylinux_2_5_i686.manylinux1_i686.manylinux_2_17_i686.manylinux2014_i686.whl", hash = "sha256:64bdf1086b6043bf519869678f5f2757f473dee970d7abf6da91ec00acb9cb98"},
    {file = "multidict-6.0.4-cp310-cp310-musllinux_1_1_aarch64.whl", hash = "sha256:43644e38f42e3af682690876cff722d301ac585c5b9e1eacc013b7a3f7b696a0"},
    {file = "multidict-6.0.4-cp310-cp310-musllinux_1_1_i686.whl", hash = "sha256:7582a1d1030e15422262de9f58711774e02fa80df0d1578995c76214f6954988"},
    {file = "multidict-6.0.4-cp310-cp310-musllinux_1_1_ppc64le.whl", hash = "sha256:ddff9c4e225a63a5afab9dd15590432c22e8057e1a9a13d28ed128ecf047bbdc"},
    {file = "multidict-6.0.4-cp310-cp310-musllinux_1_1_s390x.whl", hash = "sha256:ee2a1ece51b9b9e7752e742cfb661d2a29e7bcdba2d27e66e28a99f1890e4fa0"},
    {file = "multidict-6.0.4-cp310-cp310-musllinux_1_1_x86_64.whl", hash = "sha256:a2e4369eb3d47d2034032a26c7a80fcb21a2cb22e1173d761a162f11e562caa5"},
    {file = "multidict-6.0.4-cp310-cp310-win32.whl", hash = "sha256:574b7eae1ab267e5f8285f0fe881f17efe4b98c39a40858247720935b893bba8"},
    {file = "multidict-6.0.4-cp310-cp310-win_amd64.whl", hash = "sha256:4dcbb0906e38440fa3e325df2359ac6cb043df8e58c965bb45f4e406ecb162cc"},
    {file = "multidict-6.0.4-cp311-cp311-macosx_10_9_universal2.whl", hash = "sha256:0dfad7a5a1e39c53ed00d2dd0c2e36aed4650936dc18fd9a1826a5ae1cad6f03"},
    {file = "multidict-6.0.4-cp311-cp311-macosx_10_9_x86_64.whl", hash = "sha256:64da238a09d6039e3bd39bb3aee9c21a5e34f28bfa5aa22518581f910ff94af3"},
    {file = "multidict-6.0.4-cp311-cp311-macosx_11_0_arm64.whl", hash = "sha256:ff959bee35038c4624250473988b24f846cbeb2c6639de3602c073f10410ceba"},
    {file = "multidict-6.0.4-cp311-cp311-manylinux_2_17_aarch64.manylinux2014_aarch64.whl", hash = "sha256:01a3a55bd90018c9c080fbb0b9f4891db37d148a0a18722b42f94694f8b6d4c9"},
    {file = "multidict-6.0.4-cp311-cp311-manylinux_2_17_ppc64le.manylinux2014_ppc64le.whl", hash = "sha256:c5cb09abb18c1ea940fb99360ea0396f34d46566f157122c92dfa069d3e0e982"},
    {file = "multidict-6.0.4-cp311-cp311-manylinux_2_17_s390x.manylinux2014_s390x.whl", hash = "sha256:666daae833559deb2d609afa4490b85830ab0dfca811a98b70a205621a6109fe"},
    {file = "multidict-6.0.4-cp311-cp311-manylinux_2_17_x86_64.manylinux2014_x86_64.whl", hash = "sha256:11bdf3f5e1518b24530b8241529d2050014c884cf18b6fc69c0c2b30ca248710"},
    {file = "multidict-6.0.4-cp311-cp311-manylinux_2_5_i686.manylinux1_i686.manylinux_2_17_i686.manylinux2014_i686.whl", hash = "sha256:7d18748f2d30f94f498e852c67d61261c643b349b9d2a581131725595c45ec6c"},
    {file = "multidict-6.0.4-cp311-cp311-musllinux_1_1_aarch64.whl", hash = "sha256:458f37be2d9e4c95e2d8866a851663cbc76e865b78395090786f6cd9b3bbf4f4"},
    {file = "multidict-6.0.4-cp311-cp311-musllinux_1_1_i686.whl", hash = "sha256:b1a2eeedcead3a41694130495593a559a668f382eee0727352b9a41e1c45759a"},
    {file = "multidict-6.0.4-cp311-cp311-musllinux_1_1_ppc64le.whl", hash = "sha256:7d6ae9d593ef8641544d6263c7fa6408cc90370c8cb2bbb65f8d43e5b0351d9c"},
    {file = "multidict-6.0.4-cp311-cp311-musllinux_1_1_s390x.whl", hash = "sha256:5979b5632c3e3534e42ca6ff856bb24b2e3071b37861c2c727ce220d80eee9ed"},
    {file = "multidict-6.0.4-cp311-cp311-musllinux_1_1_x86_64.whl", hash = "sha256:dcfe792765fab89c365123c81046ad4103fcabbc4f56d1c1997e6715e8015461"},
    {file = "multidict-6.0.4-cp311-cp311-win32.whl", hash = "sha256:3601a3cece3819534b11d4efc1eb76047488fddd0c85a3948099d5da4d504636"},
    {file = "multidict-6.0.4-cp311-cp311-win_amd64.whl", hash = "sha256:81a4f0b34bd92df3da93315c6a59034df95866014ac08535fc819f043bfd51f0"},
    {file = "multidict-6.0.4-cp37-cp37m-macosx_10_9_x86_64.whl", hash = "sha256:67040058f37a2a51ed8ea8f6b0e6ee5bd78ca67f169ce6122f3e2ec80dfe9b78"},
    {file = "multidict-6.0.4-cp37-cp37m-manylinux_2_17_aarch64.manylinux2014_aarch64.whl", hash = "sha256:853888594621e6604c978ce2a0444a1e6e70c8d253ab65ba11657659dcc9100f"},
    {file = "multidict-6.0.4-cp37-cp37m-manylinux_2_17_ppc64le.manylinux2014_ppc64le.whl", hash = "sha256:39ff62e7d0f26c248b15e364517a72932a611a9b75f35b45be078d81bdb86603"},
    {file = "multidict-6.0.4-cp37-cp37m-manylinux_2_17_s390x.manylinux2014_s390x.whl", hash = "sha256:af048912e045a2dc732847d33821a9d84ba553f5c5f028adbd364dd4765092ac"},
    {file = "multidict-6.0.4-cp37-cp37m-manylinux_2_17_x86_64.manylinux2014_x86_64.whl", hash = "sha256:b1e8b901e607795ec06c9e42530788c45ac21ef3aaa11dbd0c69de543bfb79a9"},
    {file = "multidict-6.0.4-cp37-cp37m-manylinux_2_5_i686.manylinux1_i686.manylinux_2_17_i686.manylinux2014_i686.whl", hash = "sha256:62501642008a8b9871ddfccbf83e4222cf8ac0d5aeedf73da36153ef2ec222d2"},
    {file = "multidict-6.0.4-cp37-cp37m-musllinux_1_1_aarch64.whl", hash = "sha256:99b76c052e9f1bc0721f7541e5e8c05db3941eb9ebe7b8553c625ef88d6eefde"},
    {file = "multidict-6.0.4-cp37-cp37m-musllinux_1_1_i686.whl", hash = "sha256:509eac6cf09c794aa27bcacfd4d62c885cce62bef7b2c3e8b2e49d365b5003fe"},
    {file = "multidict-6.0.4-cp37-cp37m-musllinux_1_1_ppc64le.whl", hash = "sha256:21a12c4eb6ddc9952c415f24eef97e3e55ba3af61f67c7bc388dcdec1404a067"},
    {file = "multidict-6.0.4-cp37-cp37m-musllinux_1_1_s390x.whl", hash = "sha256:5cad9430ab3e2e4fa4a2ef4450f548768400a2ac635841bc2a56a2052cdbeb87"},
    {file = "multidict-6.0.4-cp37-cp37m-musllinux_1_1_x86_64.whl", hash = "sha256:ab55edc2e84460694295f401215f4a58597f8f7c9466faec545093045476327d"},
    {file = "multidict-6.0.4-cp37-cp37m-win32.whl", hash = "sha256:5a4dcf02b908c3b8b17a45fb0f15b695bf117a67b76b7ad18b73cf8e92608775"},
    {file = "multidict-6.0.4-cp37-cp37m-win_amd64.whl", hash = "sha256:6ed5f161328b7df384d71b07317f4d8656434e34591f20552c7bcef27b0ab88e"},
    {file = "multidict-6.0.4-cp38-cp38-macosx_10_9_universal2.whl", hash = "sha256:5fc1b16f586f049820c5c5b17bb4ee7583092fa0d1c4e28b5239181ff9532e0c"},
    {file = "multidict-6.0.4-cp38-cp38-macosx_10_9_x86_64.whl", hash = "sha256:1502e24330eb681bdaa3eb70d6358e818e8e8f908a22a1851dfd4e15bc2f8161"},
    {file = "multidict-6.0.4-cp38-cp38-macosx_11_0_arm64.whl", hash = "sha256:b692f419760c0e65d060959df05f2a531945af31fda0c8a3b3195d4efd06de11"},
    {file = "multidict-6.0.4-cp38-cp38-manylinux_2_17_aarch64.manylinux2014_aarch64.whl", hash = "sha256:45e1ecb0379bfaab5eef059f50115b54571acfbe422a14f668fc8c27ba410e7e"},
    {file = "multidict-6.0.4-cp38-cp38-manylinux_2_17_ppc64le.manylinux2014_ppc64le.whl", hash = "sha256:ddd3915998d93fbcd2566ddf9cf62cdb35c9e093075f862935573d265cf8f65d"},
    {file = "multidict-6.0.4-cp38-cp38-manylinux_2_17_s390x.manylinux2014_s390x.whl", hash = "sha256:59d43b61c59d82f2effb39a93c48b845efe23a3852d201ed2d24ba830d0b4cf2"},
    {file = "multidict-6.0.4-cp38-cp38-manylinux_2_17_x86_64.manylinux2014_x86_64.whl", hash = "sha256:cc8e1d0c705233c5dd0c5e6460fbad7827d5d36f310a0fadfd45cc3029762258"},
    {file = "multidict-6.0.4-cp38-cp38-manylinux_2_5_i686.manylinux1_i686.manylinux_2_17_i686.manylinux2014_i686.whl", hash = "sha256:d6aa0418fcc838522256761b3415822626f866758ee0bc6632c9486b179d0b52"},
    {file = "multidict-6.0.4-cp38-cp38-musllinux_1_1_aarch64.whl", hash = "sha256:6748717bb10339c4760c1e63da040f5f29f5ed6e59d76daee30305894069a660"},
    {file = "multidict-6.0.4-cp38-cp38-musllinux_1_1_i686.whl", hash = "sha256:4d1a3d7ef5e96b1c9e92f973e43aa5e5b96c659c9bc3124acbbd81b0b9c8a951"},
    {file = "multidict-6.0.4-cp38-cp38-musllinux_1_1_ppc64le.whl", hash = "sha256:4372381634485bec7e46718edc71528024fcdc6f835baefe517b34a33c731d60"},
    {file = "multidict-6.0.4-cp38-cp38-musllinux_1_1_s390x.whl", hash = "sha256:fc35cb4676846ef752816d5be2193a1e8367b4c1397b74a565a9d0389c433a1d"},
    {file = "multidict-6.0.4-cp38-cp38-musllinux_1_1_x86_64.whl", hash = "sha256:4b9d9e4e2b37daddb5c23ea33a3417901fa7c7b3dee2d855f63ee67a0b21e5b1"},
    {file = "multidict-6.0.4-cp38-cp38-win32.whl", hash = "sha256:e41b7e2b59679edfa309e8db64fdf22399eec4b0b24694e1b2104fb789207779"},
    {file = "multidict-6.0.4-cp38-cp38-win_amd64.whl", hash = "sha256:d6c254ba6e45d8e72739281ebc46ea5eb5f101234f3ce171f0e9f5cc86991480"},
    {file = "multidict-6.0.4-cp39-cp39-macosx_10_9_universal2.whl", hash = "sha256:16ab77bbeb596e14212e7bab8429f24c1579234a3a462105cda4a66904998664"},
    {file = "multidict-6.0.4-cp39-cp39-macosx_10_9_x86_64.whl", hash = "sha256:bc779e9e6f7fda81b3f9aa58e3a6091d49ad528b11ed19f6621408806204ad35"},
    {file = "multidict-6.0.4-cp39-cp39-macosx_11_0_arm64.whl", hash = "sha256:4ceef517eca3e03c1cceb22030a3e39cb399ac86bff4e426d4fc6ae49052cc60"},
    {file = "multidict-6.0.4-cp39-cp39-manylinux_2_17_aarch64.manylinux2014_aarch64.whl", hash = "sha256:281af09f488903fde97923c7744bb001a9b23b039a909460d0f14edc7bf59706"},
    {file = "multidict-6.0.4-cp39-cp39-manylinux_2_17_ppc64le.manylinux2014_ppc64le.whl", hash = "sha256:52f2dffc8acaba9a2f27174c41c9e57f60b907bb9f096b36b1a1f3be71c6284d"},
    {file = "multidict-6.0.4-cp39-cp39-manylinux_2_17_s390x.manylinux2014_s390x.whl", hash = "sha256:b41156839806aecb3641f3208c0dafd3ac7775b9c4c422d82ee2a45c34ba81ca"},
    {file = "multidict-6.0.4-cp39-cp39-manylinux_2_17_x86_64.manylinux2014_x86_64.whl", hash = "sha256:d5e3fc56f88cc98ef8139255cf8cd63eb2c586531e43310ff859d6bb3a6b51f1"},
    {file = "multidict-6.0.4-cp39-cp39-manylinux_2_5_i686.manylinux1_i686.manylinux_2_17_i686.manylinux2014_i686.whl", hash = "sha256:8316a77808c501004802f9beebde51c9f857054a0c871bd6da8280e718444449"},
    {file = "multidict-6.0.4-cp39-cp39-musllinux_1_1_aarch64.whl", hash = "sha256:f70b98cd94886b49d91170ef23ec5c0e8ebb6f242d734ed7ed677b24d50c82cf"},
    {file = "multidict-6.0.4-cp39-cp39-musllinux_1_1_i686.whl", hash = "sha256:bf6774e60d67a9efe02b3616fee22441d86fab4c6d335f9d2051d19d90a40063"},
    {file = "multidict-6.0.4-cp39-cp39-musllinux_1_1_ppc64le.whl", hash = "sha256:e69924bfcdda39b722ef4d9aa762b2dd38e4632b3641b1d9a57ca9cd18f2f83a"},
    {file = "multidict-6.0.4-cp39-cp39-musllinux_1_1_s390x.whl", hash = "sha256:6b181d8c23da913d4ff585afd1155a0e1194c0b50c54fcfe286f70cdaf2b7176"},
    {file = "multidict-6.0.4-cp39-cp39-musllinux_1_1_x86_64.whl", hash = "sha256:52509b5be062d9eafc8170e53026fbc54cf3b32759a23d07fd935fb04fc22d95"},
    {file = "multidict-6.0.4-cp39-cp39-win32.whl", hash = "sha256:27c523fbfbdfd19c6867af7346332b62b586eed663887392cff78d614f9ec313"},
    {file = "multidict-6.0.4-cp39-cp39-win_amd64.whl", hash = "sha256:33029f5734336aa0d4c0384525da0387ef89148dc7191aae00ca5fb23d7aafc2"},
    {file = "multidict-6.0.4.tar.gz", hash = "sha256:3666906492efb76453c0e7b97f2cf459b0682e7402c0489a95484965dbc1da49"},
]
mypy = [
    {file = "mypy-0.991-cp310-cp310-macosx_10_9_universal2.whl", hash = "sha256:7d17e0a9707d0772f4a7b878f04b4fd11f6f5bcb9b3813975a9b13c9332153ab"},
    {file = "mypy-0.991-cp310-cp310-macosx_10_9_x86_64.whl", hash = "sha256:0714258640194d75677e86c786e80ccf294972cc76885d3ebbb560f11db0003d"},
    {file = "mypy-0.991-cp310-cp310-macosx_11_0_arm64.whl", hash = "sha256:0c8f3be99e8a8bd403caa8c03be619544bc2c77a7093685dcf308c6b109426c6"},
    {file = "mypy-0.991-cp310-cp310-manylinux_2_17_x86_64.manylinux2014_x86_64.whl", hash = "sha256:bc9ec663ed6c8f15f4ae9d3c04c989b744436c16d26580eaa760ae9dd5d662eb"},
    {file = "mypy-0.991-cp310-cp310-musllinux_1_1_x86_64.whl", hash = "sha256:4307270436fd7694b41f913eb09210faff27ea4979ecbcd849e57d2da2f65305"},
    {file = "mypy-0.991-cp310-cp310-win_amd64.whl", hash = "sha256:901c2c269c616e6cb0998b33d4adbb4a6af0ac4ce5cd078afd7bc95830e62c1c"},
    {file = "mypy-0.991-cp311-cp311-macosx_10_9_universal2.whl", hash = "sha256:d13674f3fb73805ba0c45eb6c0c3053d218aa1f7abead6e446d474529aafc372"},
    {file = "mypy-0.991-cp311-cp311-macosx_10_9_x86_64.whl", hash = "sha256:1c8cd4fb70e8584ca1ed5805cbc7c017a3d1a29fb450621089ffed3e99d1857f"},
    {file = "mypy-0.991-cp311-cp311-macosx_11_0_arm64.whl", hash = "sha256:209ee89fbb0deed518605edddd234af80506aec932ad28d73c08f1400ef80a33"},
    {file = "mypy-0.991-cp311-cp311-manylinux_2_17_x86_64.manylinux2014_x86_64.whl", hash = "sha256:37bd02ebf9d10e05b00d71302d2c2e6ca333e6c2a8584a98c00e038db8121f05"},
    {file = "mypy-0.991-cp311-cp311-musllinux_1_1_x86_64.whl", hash = "sha256:26efb2fcc6b67e4d5a55561f39176821d2adf88f2745ddc72751b7890f3194ad"},
    {file = "mypy-0.991-cp311-cp311-win_amd64.whl", hash = "sha256:3a700330b567114b673cf8ee7388e949f843b356a73b5ab22dd7cff4742a5297"},
    {file = "mypy-0.991-cp37-cp37m-macosx_10_9_x86_64.whl", hash = "sha256:1f7d1a520373e2272b10796c3ff721ea1a0712288cafaa95931e66aa15798813"},
    {file = "mypy-0.991-cp37-cp37m-manylinux_2_17_x86_64.manylinux2014_x86_64.whl", hash = "sha256:641411733b127c3e0dab94c45af15fea99e4468f99ac88b39efb1ad677da5711"},
    {file = "mypy-0.991-cp37-cp37m-musllinux_1_1_x86_64.whl", hash = "sha256:3d80e36b7d7a9259b740be6d8d906221789b0d836201af4234093cae89ced0cd"},
    {file = "mypy-0.991-cp37-cp37m-win_amd64.whl", hash = "sha256:e62ebaad93be3ad1a828a11e90f0e76f15449371ffeecca4a0a0b9adc99abcef"},
    {file = "mypy-0.991-cp38-cp38-macosx_10_9_universal2.whl", hash = "sha256:b86ce2c1866a748c0f6faca5232059f881cda6dda2a893b9a8373353cfe3715a"},
    {file = "mypy-0.991-cp38-cp38-macosx_10_9_x86_64.whl", hash = "sha256:ac6e503823143464538efda0e8e356d871557ef60ccd38f8824a4257acc18d93"},
    {file = "mypy-0.991-cp38-cp38-macosx_11_0_arm64.whl", hash = "sha256:0cca5adf694af539aeaa6ac633a7afe9bbd760df9d31be55ab780b77ab5ae8bf"},
    {file = "mypy-0.991-cp38-cp38-manylinux_2_17_x86_64.manylinux2014_x86_64.whl", hash = "sha256:a12c56bf73cdab116df96e4ff39610b92a348cc99a1307e1da3c3768bbb5b135"},
    {file = "mypy-0.991-cp38-cp38-musllinux_1_1_x86_64.whl", hash = "sha256:652b651d42f155033a1967739788c436491b577b6a44e4c39fb340d0ee7f0d70"},
    {file = "mypy-0.991-cp38-cp38-win_amd64.whl", hash = "sha256:4175593dc25d9da12f7de8de873a33f9b2b8bdb4e827a7cae952e5b1a342e243"},
    {file = "mypy-0.991-cp39-cp39-macosx_10_9_universal2.whl", hash = "sha256:98e781cd35c0acf33eb0295e8b9c55cdbef64fcb35f6d3aa2186f289bed6e80d"},
    {file = "mypy-0.991-cp39-cp39-macosx_10_9_x86_64.whl", hash = "sha256:6d7464bac72a85cb3491c7e92b5b62f3dcccb8af26826257760a552a5e244aa5"},
    {file = "mypy-0.991-cp39-cp39-macosx_11_0_arm64.whl", hash = "sha256:c9166b3f81a10cdf9b49f2d594b21b31adadb3d5e9db9b834866c3258b695be3"},
    {file = "mypy-0.991-cp39-cp39-manylinux_2_17_x86_64.manylinux2014_x86_64.whl", hash = "sha256:b8472f736a5bfb159a5e36740847808f6f5b659960115ff29c7cecec1741c648"},
    {file = "mypy-0.991-cp39-cp39-musllinux_1_1_x86_64.whl", hash = "sha256:5e80e758243b97b618cdf22004beb09e8a2de1af481382e4d84bc52152d1c476"},
    {file = "mypy-0.991-cp39-cp39-win_amd64.whl", hash = "sha256:74e259b5c19f70d35fcc1ad3d56499065c601dfe94ff67ae48b85596b9ec1461"},
    {file = "mypy-0.991-py3-none-any.whl", hash = "sha256:de32edc9b0a7e67c2775e574cb061a537660e51210fbf6006b0b36ea695ae9bb"},
    {file = "mypy-0.991.tar.gz", hash = "sha256:3c0165ba8f354a6d9881809ef29f1a9318a236a6d81c690094c5df32107bde06"},
]
mypy-extensions = [
    {file = "mypy_extensions-1.0.0-py3-none-any.whl", hash = "sha256:4392f6c0eb8a5668a69e23d168ffa70f0be9ccfd32b5cc2d26a34ae5b844552d"},
    {file = "mypy_extensions-1.0.0.tar.gz", hash = "sha256:75dbf8955dc00442a438fc4d0666508a9a97b6bd41aa2f0ffe9d2f2725af0782"},
]
natsort = [
    {file = "natsort-8.3.1-py3-none-any.whl", hash = "sha256:d583bc9050dd10538de36297c960b93f873f0cd01671a3c50df5bd86dd391dcb"},
    {file = "natsort-8.3.1.tar.gz", hash = "sha256:517595492dde570a4fd6b6a76f644440c1ba51e2338c8a671d7f0475fda8f9fd"},
]
numpy = [
    {file = "numpy-1.24.3-cp310-cp310-macosx_10_9_x86_64.whl", hash = "sha256:3c1104d3c036fb81ab923f507536daedc718d0ad5a8707c6061cdfd6d184e570"},
    {file = "numpy-1.24.3-cp310-cp310-macosx_11_0_arm64.whl", hash = "sha256:202de8f38fc4a45a3eea4b63e2f376e5f2dc64ef0fa692838e31a808520efaf7"},
    {file = "numpy-1.24.3-cp310-cp310-manylinux_2_17_aarch64.manylinux2014_aarch64.whl", hash = "sha256:8535303847b89aa6b0f00aa1dc62867b5a32923e4d1681a35b5eef2d9591a463"},
    {file = "numpy-1.24.3-cp310-cp310-manylinux_2_17_x86_64.manylinux2014_x86_64.whl", hash = "sha256:2d926b52ba1367f9acb76b0df6ed21f0b16a1ad87c6720a1121674e5cf63e2b6"},
    {file = "numpy-1.24.3-cp310-cp310-win32.whl", hash = "sha256:f21c442fdd2805e91799fbe044a7b999b8571bb0ab0f7850d0cb9641a687092b"},
    {file = "numpy-1.24.3-cp310-cp310-win_amd64.whl", hash = "sha256:ab5f23af8c16022663a652d3b25dcdc272ac3f83c3af4c02eb8b824e6b3ab9d7"},
    {file = "numpy-1.24.3-cp311-cp311-macosx_10_9_x86_64.whl", hash = "sha256:9a7721ec204d3a237225db3e194c25268faf92e19338a35f3a224469cb6039a3"},
    {file = "numpy-1.24.3-cp311-cp311-macosx_11_0_arm64.whl", hash = "sha256:d6cc757de514c00b24ae8cf5c876af2a7c3df189028d68c0cb4eaa9cd5afc2bf"},
    {file = "numpy-1.24.3-cp311-cp311-manylinux_2_17_aarch64.manylinux2014_aarch64.whl", hash = "sha256:76e3f4e85fc5d4fd311f6e9b794d0c00e7002ec122be271f2019d63376f1d385"},
    {file = "numpy-1.24.3-cp311-cp311-manylinux_2_17_x86_64.manylinux2014_x86_64.whl", hash = "sha256:a1d3c026f57ceaad42f8231305d4653d5f05dc6332a730ae5c0bea3513de0950"},
    {file = "numpy-1.24.3-cp311-cp311-win32.whl", hash = "sha256:c91c4afd8abc3908e00a44b2672718905b8611503f7ff87390cc0ac3423fb096"},
    {file = "numpy-1.24.3-cp311-cp311-win_amd64.whl", hash = "sha256:5342cf6aad47943286afa6f1609cad9b4266a05e7f2ec408e2cf7aea7ff69d80"},
    {file = "numpy-1.24.3-cp38-cp38-macosx_10_9_x86_64.whl", hash = "sha256:7776ea65423ca6a15255ba1872d82d207bd1e09f6d0894ee4a64678dd2204078"},
    {file = "numpy-1.24.3-cp38-cp38-macosx_11_0_arm64.whl", hash = "sha256:ae8d0be48d1b6ed82588934aaaa179875e7dc4f3d84da18d7eae6eb3f06c242c"},
    {file = "numpy-1.24.3-cp38-cp38-manylinux_2_17_aarch64.manylinux2014_aarch64.whl", hash = "sha256:ecde0f8adef7dfdec993fd54b0f78183051b6580f606111a6d789cd14c61ea0c"},
    {file = "numpy-1.24.3-cp38-cp38-manylinux_2_17_x86_64.manylinux2014_x86_64.whl", hash = "sha256:4749e053a29364d3452c034827102ee100986903263e89884922ef01a0a6fd2f"},
    {file = "numpy-1.24.3-cp38-cp38-win32.whl", hash = "sha256:d933fabd8f6a319e8530d0de4fcc2e6a61917e0b0c271fded460032db42a0fe4"},
    {file = "numpy-1.24.3-cp38-cp38-win_amd64.whl", hash = "sha256:56e48aec79ae238f6e4395886b5eaed058abb7231fb3361ddd7bfdf4eed54289"},
    {file = "numpy-1.24.3-cp39-cp39-macosx_10_9_x86_64.whl", hash = "sha256:4719d5aefb5189f50887773699eaf94e7d1e02bf36c1a9d353d9f46703758ca4"},
    {file = "numpy-1.24.3-cp39-cp39-macosx_11_0_arm64.whl", hash = "sha256:0ec87a7084caa559c36e0a2309e4ecb1baa03b687201d0a847c8b0ed476a7187"},
    {file = "numpy-1.24.3-cp39-cp39-manylinux_2_17_aarch64.manylinux2014_aarch64.whl", hash = "sha256:ea8282b9bcfe2b5e7d491d0bf7f3e2da29700cec05b49e64d6246923329f2b02"},
    {file = "numpy-1.24.3-cp39-cp39-manylinux_2_17_x86_64.manylinux2014_x86_64.whl", hash = "sha256:210461d87fb02a84ef243cac5e814aad2b7f4be953b32cb53327bb49fd77fbb4"},
    {file = "numpy-1.24.3-cp39-cp39-win32.whl", hash = "sha256:784c6da1a07818491b0ffd63c6bbe5a33deaa0e25a20e1b3ea20cf0e43f8046c"},
    {file = "numpy-1.24.3-cp39-cp39-win_amd64.whl", hash = "sha256:d5036197ecae68d7f491fcdb4df90082b0d4960ca6599ba2659957aafced7c17"},
    {file = "numpy-1.24.3-pp38-pypy38_pp73-macosx_10_9_x86_64.whl", hash = "sha256:352ee00c7f8387b44d19f4cada524586f07379c0d49270f87233983bc5087ca0"},
    {file = "numpy-1.24.3-pp38-pypy38_pp73-manylinux_2_17_x86_64.manylinux2014_x86_64.whl", hash = "sha256:1a7d6acc2e7524c9955e5c903160aa4ea083736fde7e91276b0e5d98e6332812"},
    {file = "numpy-1.24.3-pp38-pypy38_pp73-win_amd64.whl", hash = "sha256:35400e6a8d102fd07c71ed7dcadd9eb62ee9a6e84ec159bd48c28235bbb0f8e4"},
    {file = "numpy-1.24.3.tar.gz", hash = "sha256:ab344f1bf21f140adab8e47fdbc7c35a477dc01408791f8ba00d018dd0bc5155"},
]
oauthlib = [
    {file = "oauthlib-3.2.2-py3-none-any.whl", hash = "sha256:8139f29aac13e25d502680e9e19963e83f16838d48a0d71c287fe40e7067fbca"},
    {file = "oauthlib-3.2.2.tar.gz", hash = "sha256:9859c40929662bec5d64f34d01c99e093149682a3f38915dc0655d5a633dd918"},
]
orjson = [
    {file = "orjson-3.8.12-cp310-cp310-macosx_11_0_x86_64.macosx_11_0_arm64.macosx_11_0_universal2.whl", hash = "sha256:c84046e890e13a119404a83f2e09e622509ed4692846ff94c4ca03654fbc7fb5"},
    {file = "orjson-3.8.12-cp310-cp310-manylinux_2_17_aarch64.manylinux2014_aarch64.whl", hash = "sha256:29706dd8189835bcf1781faed286e99ae54fd6165437d364dfdbf0276bf39b19"},
    {file = "orjson-3.8.12-cp310-cp310-manylinux_2_17_armv7l.manylinux2014_armv7l.whl", hash = "sha256:f4e22b0aa70c963ac01fcd620de15be21a5027711b0e5d4b96debcdeea43e3ae"},
    {file = "orjson-3.8.12-cp310-cp310-manylinux_2_17_ppc64le.manylinux2014_ppc64le.whl", hash = "sha256:6d1acf52d3a4b9384af09a5c2658c3a7a472a4d62a0ad1fe2c8fab8ef460c9b4"},
    {file = "orjson-3.8.12-cp310-cp310-manylinux_2_17_s390x.manylinux2014_s390x.whl", hash = "sha256:a72b50719bdd6bb0acfca3d4d1c841aa4b191f3ff37268e7aba04e5d6be44ccd"},
    {file = "orjson-3.8.12-cp310-cp310-manylinux_2_17_x86_64.manylinux2014_x86_64.whl", hash = "sha256:83e8c740a718fa6d511a82e463adc7ab17631c6eea81a716b723e127a9c51d57"},
    {file = "orjson-3.8.12-cp310-cp310-musllinux_1_1_aarch64.whl", hash = "sha256:ebb03e4c7648f7bb299872002a6120082da018f41ba7a9ebf4ceae8d765443d2"},
    {file = "orjson-3.8.12-cp310-cp310-musllinux_1_1_x86_64.whl", hash = "sha256:44f7bb4c995652106276442de1147c9993716d1e2d79b7fd435afa154ff236b9"},
    {file = "orjson-3.8.12-cp310-none-win_amd64.whl", hash = "sha256:06e528f9a84fbb4000fd0eee573b5db543ee70ae586fdbc53e740b0ac981701c"},
    {file = "orjson-3.8.12-cp311-cp311-macosx_11_0_x86_64.macosx_11_0_arm64.macosx_11_0_universal2.whl", hash = "sha256:9a6c1594d5a9ff56e5babc4a87ac372af38d37adef9e06744e9f158431e33f43"},
    {file = "orjson-3.8.12-cp311-cp311-manylinux_2_17_aarch64.manylinux2014_aarch64.whl", hash = "sha256:c6390ce0bce24c107fc275736aa8a4f768ef7eb5df935d7dca0cc99815eb5d99"},
    {file = "orjson-3.8.12-cp311-cp311-manylinux_2_17_armv7l.manylinux2014_armv7l.whl", hash = "sha256:efb3a10030462a22c731682434df5c137a67632a8339f821cd501920b169007e"},
    {file = "orjson-3.8.12-cp311-cp311-manylinux_2_17_ppc64le.manylinux2014_ppc64le.whl", hash = "sha256:7e405d54c84c30d9b1c918c290bcf4ef484a45c69d5583a95db81ffffba40b44"},
    {file = "orjson-3.8.12-cp311-cp311-manylinux_2_17_s390x.manylinux2014_s390x.whl", hash = "sha256:cd6fbd1413559572e81b5ac64c45388147c3ba85cc3df2eaa11002945e0dbd1f"},
    {file = "orjson-3.8.12-cp311-cp311-manylinux_2_17_x86_64.manylinux2014_x86_64.whl", hash = "sha256:f480ae7b84369b1860d8867f0baf8d885fede400fda390ce088bfa8edf97ffdc"},
    {file = "orjson-3.8.12-cp311-cp311-musllinux_1_1_aarch64.whl", hash = "sha256:355055e0977c43b0e5325b9312b7208c696fe20cd54eed1d6fc80b0a4d6721f5"},
    {file = "orjson-3.8.12-cp311-cp311-musllinux_1_1_x86_64.whl", hash = "sha256:d937503e4dfba5edc8d5e0426d3cc97ed55716e93212b2e12a198664487b9965"},
    {file = "orjson-3.8.12-cp311-none-win_amd64.whl", hash = "sha256:eb16e0195febd24b44f4db1ab3be85ecf6038f92fd511370cebc004b3d422294"},
    {file = "orjson-3.8.12-cp37-cp37m-macosx_10_9_x86_64.macosx_11_0_arm64.macosx_10_9_universal2.whl", hash = "sha256:dc27a8ec13f28e92dc1ea89bf1232d77e7d3ebfd5c1ccf4f3729a70561cb63bd"},
    {file = "orjson-3.8.12-cp37-cp37m-manylinux_2_17_aarch64.manylinux2014_aarch64.whl", hash = "sha256:77710774faed337ac4ad919dadc5f3b655b0cd40518e5386e6f1f116de9c6c25"},
    {file = "orjson-3.8.12-cp37-cp37m-manylinux_2_17_armv7l.manylinux2014_armv7l.whl", hash = "sha256:7e549468867991f6f9cfbd9c5bbc977330173bd8f6ceb79973bbd4634e13e1b9"},
    {file = "orjson-3.8.12-cp37-cp37m-manylinux_2_17_ppc64le.manylinux2014_ppc64le.whl", hash = "sha256:96fb1eb82b578eb6c0e53e3cf950839fe98ea210626f87c8204bd4fc2cc6ba02"},
    {file = "orjson-3.8.12-cp37-cp37m-manylinux_2_17_s390x.manylinux2014_s390x.whl", hash = "sha256:8d153b228b6e24f8bccf732a51e01e8e938eef59efed9030c5c257778fbe0804"},
    {file = "orjson-3.8.12-cp37-cp37m-manylinux_2_17_x86_64.manylinux2014_x86_64.whl", hash = "sha256:becbd5af6d035a7ec2ee3239d4700929d52d8517806b97dd04efcc37289403f7"},
    {file = "orjson-3.8.12-cp37-cp37m-musllinux_1_1_aarch64.whl", hash = "sha256:7d63f524048825e05950db3b6998c756d5377a5e8c469b2e3bdb9f3217523d74"},
    {file = "orjson-3.8.12-cp37-cp37m-musllinux_1_1_x86_64.whl", hash = "sha256:ec4f0130d9a27cb400423e09e0f9e46480e9e977f05fdcf663a7a2c68735513e"},
    {file = "orjson-3.8.12-cp37-none-win_amd64.whl", hash = "sha256:6f1b01f641f5e87168b819ac1cbd81aa6278e7572c326f3d27e92dea442a2c0d"},
    {file = "orjson-3.8.12-cp38-cp38-macosx_10_9_x86_64.macosx_11_0_arm64.macosx_10_9_universal2.whl", hash = "sha256:062e67108c218fdb9475edd5272b1629c05b56c66416fa915de5656adde30e73"},
    {file = "orjson-3.8.12-cp38-cp38-manylinux_2_17_aarch64.manylinux2014_aarch64.whl", hash = "sha256:0ba645c92801417933fa74448622ba614a275ea82df05e888095c7742d913bb4"},
    {file = "orjson-3.8.12-cp38-cp38-manylinux_2_17_armv7l.manylinux2014_armv7l.whl", hash = "sha256:7d50d9b1ae409ea15534365fec0ce8a5a5f7dc94aa790aacfb8cfec87ab51aa4"},
    {file = "orjson-3.8.12-cp38-cp38-manylinux_2_17_ppc64le.manylinux2014_ppc64le.whl", hash = "sha256:8f00038bf5d07439d13c0c2c5cd6ad48eb86df7dbd7a484013ce6a113c421b14"},
    {file = "orjson-3.8.12-cp38-cp38-manylinux_2_17_s390x.manylinux2014_s390x.whl", hash = "sha256:397670665f94cf5cff779054781d80395084ba97191d82f7b3a86f0a20e6102b"},
    {file = "orjson-3.8.12-cp38-cp38-manylinux_2_17_x86_64.manylinux2014_x86_64.whl", hash = "sha256:6f568205519bb0197ca91915c5da6058cfbb59993e557b02dfc3b2718b34770a"},
    {file = "orjson-3.8.12-cp38-cp38-musllinux_1_1_aarch64.whl", hash = "sha256:4fd240e736ce52cd757d74142d9933fd35a3184396be887c435f0574e0388654"},
    {file = "orjson-3.8.12-cp38-cp38-musllinux_1_1_x86_64.whl", hash = "sha256:6cae2ff288a80e81ce30313e735c5436495ab58cf8d4fbe84900e616d0ee7a78"},
    {file = "orjson-3.8.12-cp38-none-win_amd64.whl", hash = "sha256:710c40c214b753392e46f9275fd795e9630dd737a5ab4ac6e4ee1a02fe83cc0d"},
    {file = "orjson-3.8.12-cp39-cp39-macosx_11_0_x86_64.macosx_11_0_arm64.macosx_11_0_universal2.whl", hash = "sha256:aff761de5ed5543a0a51e9f703668624749aa2239de5d7d37d9c9693daeaf5dc"},
    {file = "orjson-3.8.12-cp39-cp39-manylinux_2_17_aarch64.manylinux2014_aarch64.whl", hash = "sha256:135f29cf936283a0cd1b8bce86540ca181108f2a4d4483eedad6b8026865d2a9"},
    {file = "orjson-3.8.12-cp39-cp39-manylinux_2_17_armv7l.manylinux2014_armv7l.whl", hash = "sha256:62f999798f2fa55e567d483864ebfc30120fb055c2696a255979439323a5b15c"},
    {file = "orjson-3.8.12-cp39-cp39-manylinux_2_17_ppc64le.manylinux2014_ppc64le.whl", hash = "sha256:3fa58ca064c640fa9d823f98fbbc8e71940ecb78cea3ac2507da1cbf49d60b51"},
    {file = "orjson-3.8.12-cp39-cp39-manylinux_2_17_s390x.manylinux2014_s390x.whl", hash = "sha256:8682f752c19f6a7d9fc727fd98588b4c8b0dce791b5794bb814c7379ccd64a79"},
    {file = "orjson-3.8.12-cp39-cp39-manylinux_2_17_x86_64.manylinux2014_x86_64.whl", hash = "sha256:de3d096dde3e46d01841abc1982b906694ab3c92f338d37a2e6184739dc8a958"},
    {file = "orjson-3.8.12-cp39-cp39-musllinux_1_1_aarch64.whl", hash = "sha256:834b50df79f1fe89bbaced3a1c1d8c8c92cc99e84cdcd374d8da4974b3560d2a"},
    {file = "orjson-3.8.12-cp39-cp39-musllinux_1_1_x86_64.whl", hash = "sha256:2ad149ed76dce2bbdfbadd61c35959305e77141badf364a158beb4ef3d88ec37"},
    {file = "orjson-3.8.12-cp39-none-win_amd64.whl", hash = "sha256:82d65e478a21f98107b4eb8390104746bb3024c27084b57edab7d427385f1f70"},
    {file = "orjson-3.8.12.tar.gz", hash = "sha256:9f0f042cf002a474a6aea006dd9f8d7a5497e35e5fb190ec78eb4d232ec19955"},
]
packaging = [
    {file = "packaging-23.1-py3-none-any.whl", hash = "sha256:994793af429502c4ea2ebf6bf664629d07c1a9fe974af92966e4b8d2df7edc61"},
    {file = "packaging-23.1.tar.gz", hash = "sha256:a392980d2b6cffa644431898be54b0045151319d1e7ec34f0cfed48767dd334f"},
]
pandas = [
    {file = "pandas-2.0.1-cp310-cp310-macosx_10_9_x86_64.whl", hash = "sha256:70a996a1d2432dadedbb638fe7d921c88b0cc4dd90374eab51bb33dc6c0c2a12"},
    {file = "pandas-2.0.1-cp310-cp310-macosx_11_0_arm64.whl", hash = "sha256:909a72b52175590debbf1d0c9e3e6bce2f1833c80c76d80bd1aa09188be768e5"},
    {file = "pandas-2.0.1-cp310-cp310-manylinux_2_17_aarch64.manylinux2014_aarch64.whl", hash = "sha256:fe7914d8ddb2d54b900cec264c090b88d141a1eed605c9539a187dbc2547f022"},
    {file = "pandas-2.0.1-cp310-cp310-manylinux_2_17_x86_64.manylinux2014_x86_64.whl", hash = "sha256:0a514ae436b23a92366fbad8365807fc0eed15ca219690b3445dcfa33597a5cc"},
    {file = "pandas-2.0.1-cp310-cp310-win32.whl", hash = "sha256:12bd6618e3cc737c5200ecabbbb5eaba8ab645a4b0db508ceeb4004bb10b060e"},
    {file = "pandas-2.0.1-cp310-cp310-win_amd64.whl", hash = "sha256:2b6fe5f7ce1cba0e74188c8473c9091ead9b293ef0a6794939f8cc7947057abd"},
    {file = "pandas-2.0.1-cp311-cp311-macosx_10_9_x86_64.whl", hash = "sha256:00959a04a1d7bbc63d75a768540fb20ecc9e65fd80744c930e23768345a362a7"},
    {file = "pandas-2.0.1-cp311-cp311-macosx_11_0_arm64.whl", hash = "sha256:af2449e9e984dfad39276b885271ba31c5e0204ffd9f21f287a245980b0e4091"},
    {file = "pandas-2.0.1-cp311-cp311-manylinux_2_17_aarch64.manylinux2014_aarch64.whl", hash = "sha256:910df06feaf9935d05247db6de452f6d59820e432c18a2919a92ffcd98f8f79b"},
    {file = "pandas-2.0.1-cp311-cp311-manylinux_2_17_x86_64.manylinux2014_x86_64.whl", hash = "sha256:6fa0067f2419f933101bdc6001bcea1d50812afbd367b30943417d67fbb99678"},
    {file = "pandas-2.0.1-cp311-cp311-win32.whl", hash = "sha256:7b8395d335b08bc8b050590da264f94a439b4770ff16bb51798527f1dd840388"},
    {file = "pandas-2.0.1-cp311-cp311-win_amd64.whl", hash = "sha256:8db5a644d184a38e6ed40feeb12d410d7fcc36648443defe4707022da127fc35"},
    {file = "pandas-2.0.1-cp38-cp38-macosx_10_9_x86_64.whl", hash = "sha256:7bbf173d364130334e0159a9a034f573e8b44a05320995127cf676b85fd8ce86"},
    {file = "pandas-2.0.1-cp38-cp38-macosx_11_0_arm64.whl", hash = "sha256:6c0853d487b6c868bf107a4b270a823746175b1932093b537b9b76c639fc6f7e"},
    {file = "pandas-2.0.1-cp38-cp38-manylinux_2_17_aarch64.manylinux2014_aarch64.whl", hash = "sha256:f25e23a03f7ad7211ffa30cb181c3e5f6d96a8e4cb22898af462a7333f8a74eb"},
    {file = "pandas-2.0.1-cp38-cp38-manylinux_2_17_x86_64.manylinux2014_x86_64.whl", hash = "sha256:e09a53a4fe8d6ae2149959a2d02e1ef2f4d2ceb285ac48f74b79798507e468b4"},
    {file = "pandas-2.0.1-cp38-cp38-win32.whl", hash = "sha256:a2564629b3a47b6aa303e024e3d84e850d36746f7e804347f64229f8c87416ea"},
    {file = "pandas-2.0.1-cp38-cp38-win_amd64.whl", hash = "sha256:03e677c6bc9cfb7f93a8b617d44f6091613a5671ef2944818469be7b42114a00"},
    {file = "pandas-2.0.1-cp39-cp39-macosx_10_9_x86_64.whl", hash = "sha256:3d099ecaa5b9e977b55cd43cf842ec13b14afa1cfa51b7e1179d90b38c53ce6a"},
    {file = "pandas-2.0.1-cp39-cp39-macosx_11_0_arm64.whl", hash = "sha256:a37ee35a3eb6ce523b2c064af6286c45ea1c7ff882d46e10d0945dbda7572753"},
    {file = "pandas-2.0.1-cp39-cp39-manylinux_2_17_aarch64.manylinux2014_aarch64.whl", hash = "sha256:320b180d125c3842c5da5889183b9a43da4ebba375ab2ef938f57bf267a3c684"},
    {file = "pandas-2.0.1-cp39-cp39-manylinux_2_17_x86_64.manylinux2014_x86_64.whl", hash = "sha256:18d22cb9043b6c6804529810f492ab09d638ddf625c5dea8529239607295cb59"},
    {file = "pandas-2.0.1-cp39-cp39-win32.whl", hash = "sha256:90d1d365d77d287063c5e339f49b27bd99ef06d10a8843cf00b1a49326d492c1"},
    {file = "pandas-2.0.1-cp39-cp39-win_amd64.whl", hash = "sha256:99f7192d8b0e6daf8e0d0fd93baa40056684e4b4aaaef9ea78dff34168e1f2f0"},
    {file = "pandas-2.0.1.tar.gz", hash = "sha256:19b8e5270da32b41ebf12f0e7165efa7024492e9513fb46fb631c5022ae5709d"},
]
pathspec = [
    {file = "pathspec-0.11.1-py3-none-any.whl", hash = "sha256:d8af70af76652554bd134c22b3e8a1cc46ed7d91edcdd721ef1a0c51a84a5293"},
    {file = "pathspec-0.11.1.tar.gz", hash = "sha256:2798de800fa92780e33acca925945e9a19a133b715067cf165b8866c15a31687"},
]
pathvalidate = [
    {file = "pathvalidate-2.5.2-py3-none-any.whl", hash = "sha256:e39a4dfacdba70e3a96d3e4c6ff617a39e991cf242e6e1f2017f1f67c3408d33"},
    {file = "pathvalidate-2.5.2.tar.gz", hash = "sha256:5ff57d0fabe5ecb7a4f1e4957bfeb5ad8ab5ab4c0fa71f79c6bbc24bd9b7d14d"},
]
pbr = [
    {file = "pbr-5.11.1-py2.py3-none-any.whl", hash = "sha256:567f09558bae2b3ab53cb3c1e2e33e726ff3338e7bae3db5dc954b3a44eef12b"},
    {file = "pbr-5.11.1.tar.gz", hash = "sha256:aefc51675b0b533d56bb5fd1c8c6c0522fe31896679882e1c4c63d5e4a0fccb3"},
]
pendulum = [
    {file = "pendulum-2.1.2-cp27-cp27m-macosx_10_15_x86_64.whl", hash = "sha256:b6c352f4bd32dff1ea7066bd31ad0f71f8d8100b9ff709fb343f3b86cee43efe"},
    {file = "pendulum-2.1.2-cp27-cp27m-win_amd64.whl", hash = "sha256:318f72f62e8e23cd6660dbafe1e346950281a9aed144b5c596b2ddabc1d19739"},
    {file = "pendulum-2.1.2-cp35-cp35m-macosx_10_15_x86_64.whl", hash = "sha256:0731f0c661a3cb779d398803655494893c9f581f6488048b3fb629c2342b5394"},
    {file = "pendulum-2.1.2-cp35-cp35m-manylinux1_i686.whl", hash = "sha256:3481fad1dc3f6f6738bd575a951d3c15d4b4ce7c82dce37cf8ac1483fde6e8b0"},
    {file = "pendulum-2.1.2-cp35-cp35m-manylinux1_x86_64.whl", hash = "sha256:9702069c694306297ed362ce7e3c1ef8404ac8ede39f9b28b7c1a7ad8c3959e3"},
    {file = "pendulum-2.1.2-cp35-cp35m-win_amd64.whl", hash = "sha256:fb53ffa0085002ddd43b6ca61a7b34f2d4d7c3ed66f931fe599e1a531b42af9b"},
    {file = "pendulum-2.1.2-cp36-cp36m-macosx_10_15_x86_64.whl", hash = "sha256:c501749fdd3d6f9e726086bf0cd4437281ed47e7bca132ddb522f86a1645d360"},
    {file = "pendulum-2.1.2-cp36-cp36m-manylinux1_i686.whl", hash = "sha256:c807a578a532eeb226150d5006f156632df2cc8c5693d778324b43ff8c515dd0"},
    {file = "pendulum-2.1.2-cp36-cp36m-manylinux1_x86_64.whl", hash = "sha256:2d1619a721df661e506eff8db8614016f0720ac171fe80dda1333ee44e684087"},
    {file = "pendulum-2.1.2-cp36-cp36m-win_amd64.whl", hash = "sha256:f888f2d2909a414680a29ae74d0592758f2b9fcdee3549887779cd4055e975db"},
    {file = "pendulum-2.1.2-cp37-cp37m-macosx_10_15_x86_64.whl", hash = "sha256:e95d329384717c7bf627bf27e204bc3b15c8238fa8d9d9781d93712776c14002"},
    {file = "pendulum-2.1.2-cp37-cp37m-manylinux1_i686.whl", hash = "sha256:4c9c689747f39d0d02a9f94fcee737b34a5773803a64a5fdb046ee9cac7442c5"},
    {file = "pendulum-2.1.2-cp37-cp37m-manylinux1_x86_64.whl", hash = "sha256:1245cd0075a3c6d889f581f6325dd8404aca5884dea7223a5566c38aab94642b"},
    {file = "pendulum-2.1.2-cp37-cp37m-win_amd64.whl", hash = "sha256:db0a40d8bcd27b4fb46676e8eb3c732c67a5a5e6bfab8927028224fbced0b40b"},
    {file = "pendulum-2.1.2-cp38-cp38-macosx_10_15_x86_64.whl", hash = "sha256:f5e236e7730cab1644e1b87aca3d2ff3e375a608542e90fe25685dae46310116"},
    {file = "pendulum-2.1.2-cp38-cp38-manylinux1_i686.whl", hash = "sha256:de42ea3e2943171a9e95141f2eecf972480636e8e484ccffaf1e833929e9e052"},
    {file = "pendulum-2.1.2-cp38-cp38-manylinux1_x86_64.whl", hash = "sha256:7c5ec650cb4bec4c63a89a0242cc8c3cebcec92fcfe937c417ba18277d8560be"},
    {file = "pendulum-2.1.2-cp38-cp38-win_amd64.whl", hash = "sha256:33fb61601083f3eb1d15edeb45274f73c63b3c44a8524703dc143f4212bf3269"},
    {file = "pendulum-2.1.2-cp39-cp39-manylinux1_i686.whl", hash = "sha256:29c40a6f2942376185728c9a0347d7c0f07905638c83007e1d262781f1e6953a"},
    {file = "pendulum-2.1.2-cp39-cp39-manylinux1_x86_64.whl", hash = "sha256:94b1fc947bfe38579b28e1cccb36f7e28a15e841f30384b5ad6c5e31055c85d7"},
    {file = "pendulum-2.1.2.tar.gz", hash = "sha256:b06a0ca1bfe41c990bbf0c029f0b6501a7f2ec4e38bfec730712015e8860f207"},
]
pipdeptree = [
    {file = "pipdeptree-2.7.1-py3-none-any.whl", hash = "sha256:bb0ffa98a49b0b4076364b367d1df37fcf6628ec3b5cbb61cf4bbaedc7502db0"},
    {file = "pipdeptree-2.7.1.tar.gz", hash = "sha256:550bd7679379e7290739384f3e9518835620e814cc29ba709513952b627da506"},
]
platformdirs = [
    {file = "platformdirs-3.5.1-py3-none-any.whl", hash = "sha256:e2378146f1964972c03c085bb5662ae80b2b8c06226c54b2ff4aa9483e8a13a5"},
    {file = "platformdirs-3.5.1.tar.gz", hash = "sha256:412dae91f52a6f84830f39a8078cecd0e866cb72294a5c66808e74d5e88d251f"},
]
pluggy = [
    {file = "pluggy-1.0.0-py2.py3-none-any.whl", hash = "sha256:74134bbf457f031a36d68416e1509f34bd5ccc019f0bcc952c7b909d06b37bd3"},
    {file = "pluggy-1.0.0.tar.gz", hash = "sha256:4224373bacce55f955a878bf9cfa763c1e360858e330072059e10bad68531159"},
]
ply = [
    {file = "ply-3.11-py2.py3-none-any.whl", hash = "sha256:096f9b8350b65ebd2fd1346b12452efe5b9607f7482813ffca50c22722a807ce"},
    {file = "ply-3.11.tar.gz", hash = "sha256:00c7c1aaa88358b9c765b6d3000c6eec0ba42abca5351b095321aef446081da3"},
]
proto-plus = [
    {file = "proto-plus-1.22.2.tar.gz", hash = "sha256:0e8cda3d5a634d9895b75c573c9352c16486cb75deb0e078b5fda34db4243165"},
    {file = "proto_plus-1.22.2-py3-none-any.whl", hash = "sha256:de34e52d6c9c6fcd704192f09767cb561bb4ee64e70eede20b0834d841f0be4d"},
]
protobuf = [
    {file = "protobuf-4.23.1-cp310-abi3-win32.whl", hash = "sha256:410bcc0a5b279f634d3e16082ce221dfef7c3392fac723500e2e64d1806dd2be"},
    {file = "protobuf-4.23.1-cp310-abi3-win_amd64.whl", hash = "sha256:32e78beda26d7a101fecf15d7a4a792278a0d26a31bc327ff05564a9d68ab8ee"},
    {file = "protobuf-4.23.1-cp37-abi3-macosx_10_9_universal2.whl", hash = "sha256:f9510cac91e764e86acd74e2b7f7bc5e6127a7f3fb646d7c8033cfb84fd1176a"},
    {file = "protobuf-4.23.1-cp37-abi3-manylinux2014_aarch64.whl", hash = "sha256:346990f634272caac1f09efbcfbbacb23098b1f606d172534c6fa2d9758bb436"},
    {file = "protobuf-4.23.1-cp37-abi3-manylinux2014_x86_64.whl", hash = "sha256:3ce113b3f3362493bddc9069c2163a38f240a9ed685ff83e7bcb756b05e1deb0"},
    {file = "protobuf-4.23.1-cp37-cp37m-win32.whl", hash = "sha256:2036a3a1e7fc27f973fa0a7888dce712393af644f4695385f117886abc792e39"},
    {file = "protobuf-4.23.1-cp37-cp37m-win_amd64.whl", hash = "sha256:3b8905eafe4439076e1f58e9d1fa327025fd2777cf90f14083092ae47f77b0aa"},
    {file = "protobuf-4.23.1-cp38-cp38-win32.whl", hash = "sha256:5b9cd6097e6acae48a68cb29b56bc79339be84eca65b486910bb1e7a30e2b7c1"},
    {file = "protobuf-4.23.1-cp38-cp38-win_amd64.whl", hash = "sha256:decf119d54e820f298ee6d89c72d6b289ea240c32c521f00433f9dc420595f38"},
    {file = "protobuf-4.23.1-cp39-cp39-win32.whl", hash = "sha256:91fac0753c3c4951fbb98a93271c43cc7cf3b93cf67747b3e600bb1e5cc14d61"},
    {file = "protobuf-4.23.1-cp39-cp39-win_amd64.whl", hash = "sha256:ac50be82491369a9ec3710565777e4da87c6d2e20404e0abb1f3a8f10ffd20f0"},
    {file = "protobuf-4.23.1-py3-none-any.whl", hash = "sha256:65f0ac96ef67d7dd09b19a46aad81a851b6f85f89725577f16de38f2d68ad477"},
    {file = "protobuf-4.23.1.tar.gz", hash = "sha256:95789b569418a3e32a53f43d7763be3d490a831e9c08042539462b6d972c2d7e"},
]
psutil = [
    {file = "psutil-5.9.5-cp27-cp27m-macosx_10_9_x86_64.whl", hash = "sha256:be8929ce4313f9f8146caad4272f6abb8bf99fc6cf59344a3167ecd74f4f203f"},
    {file = "psutil-5.9.5-cp27-cp27m-manylinux2010_i686.whl", hash = "sha256:ab8ed1a1d77c95453db1ae00a3f9c50227ebd955437bcf2a574ba8adbf6a74d5"},
    {file = "psutil-5.9.5-cp27-cp27m-manylinux2010_x86_64.whl", hash = "sha256:4aef137f3345082a3d3232187aeb4ac4ef959ba3d7c10c33dd73763fbc063da4"},
    {file = "psutil-5.9.5-cp27-cp27mu-manylinux2010_i686.whl", hash = "sha256:ea8518d152174e1249c4f2a1c89e3e6065941df2fa13a1ab45327716a23c2b48"},
    {file = "psutil-5.9.5-cp27-cp27mu-manylinux2010_x86_64.whl", hash = "sha256:acf2aef9391710afded549ff602b5887d7a2349831ae4c26be7c807c0a39fac4"},
    {file = "psutil-5.9.5-cp27-none-win32.whl", hash = "sha256:5b9b8cb93f507e8dbaf22af6a2fd0ccbe8244bf30b1baad6b3954e935157ae3f"},
    {file = "psutil-5.9.5-cp27-none-win_amd64.whl", hash = "sha256:8c5f7c5a052d1d567db4ddd231a9d27a74e8e4a9c3f44b1032762bd7b9fdcd42"},
    {file = "psutil-5.9.5-cp36-abi3-macosx_10_9_x86_64.whl", hash = "sha256:3c6f686f4225553615612f6d9bc21f1c0e305f75d7d8454f9b46e901778e7217"},
    {file = "psutil-5.9.5-cp36-abi3-manylinux_2_12_i686.manylinux2010_i686.manylinux_2_17_i686.manylinux2014_i686.whl", hash = "sha256:7a7dd9997128a0d928ed4fb2c2d57e5102bb6089027939f3b722f3a210f9a8da"},
    {file = "psutil-5.9.5-cp36-abi3-manylinux_2_12_x86_64.manylinux2010_x86_64.manylinux_2_17_x86_64.manylinux2014_x86_64.whl", hash = "sha256:89518112647f1276b03ca97b65cc7f64ca587b1eb0278383017c2a0dcc26cbe4"},
    {file = "psutil-5.9.5-cp36-abi3-win32.whl", hash = "sha256:104a5cc0e31baa2bcf67900be36acde157756b9c44017b86b2c049f11957887d"},
    {file = "psutil-5.9.5-cp36-abi3-win_amd64.whl", hash = "sha256:b258c0c1c9d145a1d5ceffab1134441c4c5113b2417fafff7315a917a026c3c9"},
    {file = "psutil-5.9.5-cp38-abi3-macosx_11_0_arm64.whl", hash = "sha256:c607bb3b57dc779d55e1554846352b4e358c10fff3abf3514a7a6601beebdb30"},
    {file = "psutil-5.9.5.tar.gz", hash = "sha256:5410638e4df39c54d957fc51ce03048acd8e6d60abc0f5107af51e5fb566eb3c"},
]
psycopg2-binary = [
    {file = "psycopg2-binary-2.9.6.tar.gz", hash = "sha256:1f64dcfb8f6e0c014c7f55e51c9759f024f70ea572fbdef123f85318c297947c"},
    {file = "psycopg2_binary-2.9.6-cp310-cp310-macosx_10_9_x86_64.whl", hash = "sha256:d26e0342183c762de3276cca7a530d574d4e25121ca7d6e4a98e4f05cb8e4df7"},
    {file = "psycopg2_binary-2.9.6-cp310-cp310-macosx_11_0_arm64.whl", hash = "sha256:c48d8f2db17f27d41fb0e2ecd703ea41984ee19362cbce52c097963b3a1b4365"},
    {file = "psycopg2_binary-2.9.6-cp310-cp310-manylinux_2_17_aarch64.manylinux2014_aarch64.whl", hash = "sha256:ffe9dc0a884a8848075e576c1de0290d85a533a9f6e9c4e564f19adf8f6e54a7"},
    {file = "psycopg2_binary-2.9.6-cp310-cp310-manylinux_2_17_i686.manylinux2014_i686.whl", hash = "sha256:8a76e027f87753f9bd1ab5f7c9cb8c7628d1077ef927f5e2446477153a602f2c"},
    {file = "psycopg2_binary-2.9.6-cp310-cp310-manylinux_2_17_ppc64le.manylinux2014_ppc64le.whl", hash = "sha256:6460c7a99fc939b849431f1e73e013d54aa54293f30f1109019c56a0b2b2ec2f"},
    {file = "psycopg2_binary-2.9.6-cp310-cp310-manylinux_2_17_x86_64.manylinux2014_x86_64.whl", hash = "sha256:ae102a98c547ee2288637af07393dd33f440c25e5cd79556b04e3fca13325e5f"},
    {file = "psycopg2_binary-2.9.6-cp310-cp310-musllinux_1_1_aarch64.whl", hash = "sha256:9972aad21f965599ed0106f65334230ce826e5ae69fda7cbd688d24fa922415e"},
    {file = "psycopg2_binary-2.9.6-cp310-cp310-musllinux_1_1_i686.whl", hash = "sha256:7a40c00dbe17c0af5bdd55aafd6ff6679f94a9be9513a4c7e071baf3d7d22a70"},
    {file = "psycopg2_binary-2.9.6-cp310-cp310-musllinux_1_1_ppc64le.whl", hash = "sha256:cacbdc5839bdff804dfebc058fe25684cae322987f7a38b0168bc1b2df703fb1"},
    {file = "psycopg2_binary-2.9.6-cp310-cp310-musllinux_1_1_x86_64.whl", hash = "sha256:7f0438fa20fb6c7e202863e0d5ab02c246d35efb1d164e052f2f3bfe2b152bd0"},
    {file = "psycopg2_binary-2.9.6-cp310-cp310-win32.whl", hash = "sha256:b6c8288bb8a84b47e07013bb4850f50538aa913d487579e1921724631d02ea1b"},
    {file = "psycopg2_binary-2.9.6-cp310-cp310-win_amd64.whl", hash = "sha256:61b047a0537bbc3afae10f134dc6393823882eb263088c271331602b672e52e9"},
    {file = "psycopg2_binary-2.9.6-cp311-cp311-macosx_10_9_x86_64.whl", hash = "sha256:964b4dfb7c1c1965ac4c1978b0f755cc4bd698e8aa2b7667c575fb5f04ebe06b"},
    {file = "psycopg2_binary-2.9.6-cp311-cp311-macosx_11_0_arm64.whl", hash = "sha256:afe64e9b8ea66866a771996f6ff14447e8082ea26e675a295ad3bdbffdd72afb"},
    {file = "psycopg2_binary-2.9.6-cp311-cp311-manylinux_2_17_aarch64.manylinux2014_aarch64.whl", hash = "sha256:15e2ee79e7cf29582ef770de7dab3d286431b01c3bb598f8e05e09601b890081"},
    {file = "psycopg2_binary-2.9.6-cp311-cp311-manylinux_2_17_i686.manylinux2014_i686.whl", hash = "sha256:dfa74c903a3c1f0d9b1c7e7b53ed2d929a4910e272add6700c38f365a6002820"},
    {file = "psycopg2_binary-2.9.6-cp311-cp311-manylinux_2_17_ppc64le.manylinux2014_ppc64le.whl", hash = "sha256:b83456c2d4979e08ff56180a76429263ea254c3f6552cd14ada95cff1dec9bb8"},
    {file = "psycopg2_binary-2.9.6-cp311-cp311-manylinux_2_17_x86_64.manylinux2014_x86_64.whl", hash = "sha256:0645376d399bfd64da57148694d78e1f431b1e1ee1054872a5713125681cf1be"},
    {file = "psycopg2_binary-2.9.6-cp311-cp311-musllinux_1_1_aarch64.whl", hash = "sha256:e99e34c82309dd78959ba3c1590975b5d3c862d6f279f843d47d26ff89d7d7e1"},
    {file = "psycopg2_binary-2.9.6-cp311-cp311-musllinux_1_1_i686.whl", hash = "sha256:4ea29fc3ad9d91162c52b578f211ff1c931d8a38e1f58e684c45aa470adf19e2"},
    {file = "psycopg2_binary-2.9.6-cp311-cp311-musllinux_1_1_ppc64le.whl", hash = "sha256:4ac30da8b4f57187dbf449294d23b808f8f53cad6b1fc3623fa8a6c11d176dd0"},
    {file = "psycopg2_binary-2.9.6-cp311-cp311-musllinux_1_1_x86_64.whl", hash = "sha256:e78e6e2a00c223e164c417628572a90093c031ed724492c763721c2e0bc2a8df"},
    {file = "psycopg2_binary-2.9.6-cp311-cp311-win32.whl", hash = "sha256:1876843d8e31c89c399e31b97d4b9725a3575bb9c2af92038464231ec40f9edb"},
    {file = "psycopg2_binary-2.9.6-cp311-cp311-win_amd64.whl", hash = "sha256:b4b24f75d16a89cc6b4cdff0eb6a910a966ecd476d1e73f7ce5985ff1328e9a6"},
    {file = "psycopg2_binary-2.9.6-cp36-cp36m-win32.whl", hash = "sha256:498807b927ca2510baea1b05cc91d7da4718a0f53cb766c154c417a39f1820a0"},
    {file = "psycopg2_binary-2.9.6-cp36-cp36m-win_amd64.whl", hash = "sha256:0d236c2825fa656a2d98bbb0e52370a2e852e5a0ec45fc4f402977313329174d"},
    {file = "psycopg2_binary-2.9.6-cp37-cp37m-macosx_10_9_x86_64.whl", hash = "sha256:34b9ccdf210cbbb1303c7c4db2905fa0319391bd5904d32689e6dd5c963d2ea8"},
    {file = "psycopg2_binary-2.9.6-cp37-cp37m-manylinux_2_17_aarch64.manylinux2014_aarch64.whl", hash = "sha256:84d2222e61f313c4848ff05353653bf5f5cf6ce34df540e4274516880d9c3763"},
    {file = "psycopg2_binary-2.9.6-cp37-cp37m-manylinux_2_17_i686.manylinux2014_i686.whl", hash = "sha256:30637a20623e2a2eacc420059be11527f4458ef54352d870b8181a4c3020ae6b"},
    {file = "psycopg2_binary-2.9.6-cp37-cp37m-manylinux_2_17_ppc64le.manylinux2014_ppc64le.whl", hash = "sha256:8122cfc7cae0da9a3077216528b8bb3629c43b25053284cc868744bfe71eb141"},
    {file = "psycopg2_binary-2.9.6-cp37-cp37m-manylinux_2_17_x86_64.manylinux2014_x86_64.whl", hash = "sha256:38601cbbfe600362c43714482f43b7c110b20cb0f8172422c616b09b85a750c5"},
    {file = "psycopg2_binary-2.9.6-cp37-cp37m-musllinux_1_1_aarch64.whl", hash = "sha256:c7e62ab8b332147a7593a385d4f368874d5fe4ad4e341770d4983442d89603e3"},
    {file = "psycopg2_binary-2.9.6-cp37-cp37m-musllinux_1_1_i686.whl", hash = "sha256:2ab652e729ff4ad76d400df2624d223d6e265ef81bb8aa17fbd63607878ecbee"},
    {file = "psycopg2_binary-2.9.6-cp37-cp37m-musllinux_1_1_ppc64le.whl", hash = "sha256:c83a74b68270028dc8ee74d38ecfaf9c90eed23c8959fca95bd703d25b82c88e"},
    {file = "psycopg2_binary-2.9.6-cp37-cp37m-musllinux_1_1_x86_64.whl", hash = "sha256:d4e6036decf4b72d6425d5b29bbd3e8f0ff1059cda7ac7b96d6ac5ed34ffbacd"},
    {file = "psycopg2_binary-2.9.6-cp37-cp37m-win32.whl", hash = "sha256:a8c28fd40a4226b4a84bdf2d2b5b37d2c7bd49486b5adcc200e8c7ec991dfa7e"},
    {file = "psycopg2_binary-2.9.6-cp37-cp37m-win_amd64.whl", hash = "sha256:51537e3d299be0db9137b321dfb6a5022caaab275775680e0c3d281feefaca6b"},
    {file = "psycopg2_binary-2.9.6-cp38-cp38-macosx_10_9_x86_64.whl", hash = "sha256:cf4499e0a83b7b7edcb8dabecbd8501d0d3a5ef66457200f77bde3d210d5debb"},
    {file = "psycopg2_binary-2.9.6-cp38-cp38-macosx_11_0_arm64.whl", hash = "sha256:7e13a5a2c01151f1208d5207e42f33ba86d561b7a89fca67c700b9486a06d0e2"},
    {file = "psycopg2_binary-2.9.6-cp38-cp38-manylinux_2_17_aarch64.manylinux2014_aarch64.whl", hash = "sha256:0e0f754d27fddcfd74006455b6e04e6705d6c31a612ec69ddc040a5468e44b4e"},
    {file = "psycopg2_binary-2.9.6-cp38-cp38-manylinux_2_17_i686.manylinux2014_i686.whl", hash = "sha256:d57c3fd55d9058645d26ae37d76e61156a27722097229d32a9e73ed54819982a"},
    {file = "psycopg2_binary-2.9.6-cp38-cp38-manylinux_2_17_ppc64le.manylinux2014_ppc64le.whl", hash = "sha256:71f14375d6f73b62800530b581aed3ada394039877818b2d5f7fc77e3bb6894d"},
    {file = "psycopg2_binary-2.9.6-cp38-cp38-manylinux_2_17_x86_64.manylinux2014_x86_64.whl", hash = "sha256:441cc2f8869a4f0f4bb408475e5ae0ee1f3b55b33f350406150277f7f35384fc"},
    {file = "psycopg2_binary-2.9.6-cp38-cp38-musllinux_1_1_aarch64.whl", hash = "sha256:65bee1e49fa6f9cf327ce0e01c4c10f39165ee76d35c846ade7cb0ec6683e303"},
    {file = "psycopg2_binary-2.9.6-cp38-cp38-musllinux_1_1_i686.whl", hash = "sha256:af335bac6b666cc6aea16f11d486c3b794029d9df029967f9938a4bed59b6a19"},
    {file = "psycopg2_binary-2.9.6-cp38-cp38-musllinux_1_1_ppc64le.whl", hash = "sha256:cfec476887aa231b8548ece2e06d28edc87c1397ebd83922299af2e051cf2827"},
    {file = "psycopg2_binary-2.9.6-cp38-cp38-musllinux_1_1_x86_64.whl", hash = "sha256:65c07febd1936d63bfde78948b76cd4c2a411572a44ac50719ead41947d0f26b"},
    {file = "psycopg2_binary-2.9.6-cp38-cp38-win32.whl", hash = "sha256:4dfb4be774c4436a4526d0c554af0cc2e02082c38303852a36f6456ece7b3503"},
    {file = "psycopg2_binary-2.9.6-cp38-cp38-win_amd64.whl", hash = "sha256:02c6e3cf3439e213e4ee930308dc122d6fb4d4bea9aef4a12535fbd605d1a2fe"},
    {file = "psycopg2_binary-2.9.6-cp39-cp39-macosx_10_9_x86_64.whl", hash = "sha256:e9182eb20f41417ea1dd8e8f7888c4d7c6e805f8a7c98c1081778a3da2bee3e4"},
    {file = "psycopg2_binary-2.9.6-cp39-cp39-macosx_11_0_arm64.whl", hash = "sha256:8a6979cf527e2603d349a91060f428bcb135aea2be3201dff794813256c274f1"},
    {file = "psycopg2_binary-2.9.6-cp39-cp39-manylinux_2_17_aarch64.manylinux2014_aarch64.whl", hash = "sha256:8338a271cb71d8da40b023a35d9c1e919eba6cbd8fa20a54b748a332c355d896"},
    {file = "psycopg2_binary-2.9.6-cp39-cp39-manylinux_2_17_i686.manylinux2014_i686.whl", hash = "sha256:e3ed340d2b858d6e6fb5083f87c09996506af483227735de6964a6100b4e6a54"},
    {file = "psycopg2_binary-2.9.6-cp39-cp39-manylinux_2_17_ppc64le.manylinux2014_ppc64le.whl", hash = "sha256:f81e65376e52f03422e1fb475c9514185669943798ed019ac50410fb4c4df232"},
    {file = "psycopg2_binary-2.9.6-cp39-cp39-manylinux_2_17_x86_64.manylinux2014_x86_64.whl", hash = "sha256:bfb13af3c5dd3a9588000910178de17010ebcccd37b4f9794b00595e3a8ddad3"},
    {file = "psycopg2_binary-2.9.6-cp39-cp39-musllinux_1_1_aarch64.whl", hash = "sha256:4c727b597c6444a16e9119386b59388f8a424223302d0c06c676ec8b4bc1f963"},
    {file = "psycopg2_binary-2.9.6-cp39-cp39-musllinux_1_1_i686.whl", hash = "sha256:4d67fbdaf177da06374473ef6f7ed8cc0a9dc640b01abfe9e8a2ccb1b1402c1f"},
    {file = "psycopg2_binary-2.9.6-cp39-cp39-musllinux_1_1_ppc64le.whl", hash = "sha256:0892ef645c2fabb0c75ec32d79f4252542d0caec1d5d949630e7d242ca4681a3"},
    {file = "psycopg2_binary-2.9.6-cp39-cp39-musllinux_1_1_x86_64.whl", hash = "sha256:02c0f3757a4300cf379eb49f543fb7ac527fb00144d39246ee40e1df684ab514"},
    {file = "psycopg2_binary-2.9.6-cp39-cp39-win32.whl", hash = "sha256:c3dba7dab16709a33a847e5cd756767271697041fbe3fe97c215b1fc1f5c9848"},
    {file = "psycopg2_binary-2.9.6-cp39-cp39-win_amd64.whl", hash = "sha256:f6a88f384335bb27812293fdb11ac6aee2ca3f51d3c7820fe03de0a304ab6249"},
]
psycopg2cffi = [
    {file = "psycopg2cffi-2.9.0.tar.gz", hash = "sha256:7e272edcd837de3a1d12b62185eb85c45a19feda9e62fa1b120c54f9e8d35c52"},
]
pyactiveresource = [
    {file = "pyactiveresource-2.2.2.tar.gz", hash = "sha256:2f03844652dc206d9a086b0b15564d78dcec55786fa5fe0055dd2119e0dffdd8"},
]
pyarrow = [
    {file = "pyarrow-12.0.0-cp310-cp310-macosx_10_14_x86_64.whl", hash = "sha256:3b97649c8a9a09e1d8dc76513054f1331bd9ece78ee39365e6bf6bc7503c1e94"},
    {file = "pyarrow-12.0.0-cp310-cp310-macosx_11_0_arm64.whl", hash = "sha256:bc4ea634dacb03936f50fcf59574a8e727f90c17c24527e488d8ceb52ae284de"},
    {file = "pyarrow-12.0.0-cp310-cp310-manylinux_2_17_aarch64.manylinux2014_aarch64.whl", hash = "sha256:1d568acfca3faa565d663e53ee34173be8e23a95f78f2abfdad198010ec8f745"},
    {file = "pyarrow-12.0.0-cp310-cp310-manylinux_2_17_x86_64.manylinux2014_x86_64.whl", hash = "sha256:1b50bb9a82dca38a002d7cbd802a16b1af0f8c50ed2ec94a319f5f2afc047ee9"},
    {file = "pyarrow-12.0.0-cp310-cp310-win_amd64.whl", hash = "sha256:3d1733b1ea086b3c101427d0e57e2be3eb964686e83c2363862a887bb5c41fa8"},
    {file = "pyarrow-12.0.0-cp311-cp311-macosx_10_14_x86_64.whl", hash = "sha256:a7cd32fe77f967fe08228bc100433273020e58dd6caced12627bcc0a7675a513"},
    {file = "pyarrow-12.0.0-cp311-cp311-macosx_11_0_arm64.whl", hash = "sha256:92fb031e6777847f5c9b01eaa5aa0c9033e853ee80117dce895f116d8b0c3ca3"},
    {file = "pyarrow-12.0.0-cp311-cp311-manylinux_2_17_aarch64.manylinux2014_aarch64.whl", hash = "sha256:280289ebfd4ac3570f6b776515baa01e4dcbf17122c401e4b7170a27c4be63fd"},
    {file = "pyarrow-12.0.0-cp311-cp311-manylinux_2_17_x86_64.manylinux2014_x86_64.whl", hash = "sha256:272f147d4f8387bec95f17bb58dcfc7bc7278bb93e01cb7b08a0e93a8921e18e"},
    {file = "pyarrow-12.0.0-cp311-cp311-win_amd64.whl", hash = "sha256:0846ace49998825eda4722f8d7f83fa05601c832549c9087ea49d6d5397d8cec"},
    {file = "pyarrow-12.0.0-cp37-cp37m-macosx_10_14_x86_64.whl", hash = "sha256:993287136369aca60005ee7d64130f9466489c4f7425f5c284315b0a5401ccd9"},
    {file = "pyarrow-12.0.0-cp37-cp37m-manylinux_2_17_aarch64.manylinux2014_aarch64.whl", hash = "sha256:7a7b6a765ee4f88efd7d8348d9a1f804487d60799d0428b6ddf3344eaef37282"},
    {file = "pyarrow-12.0.0-cp37-cp37m-manylinux_2_17_x86_64.manylinux2014_x86_64.whl", hash = "sha256:a1c4fce253d5bdc8d62f11cfa3da5b0b34b562c04ce84abb8bd7447e63c2b327"},
    {file = "pyarrow-12.0.0-cp37-cp37m-win_amd64.whl", hash = "sha256:e6be4d85707fc8e7a221c8ab86a40449ce62559ce25c94321df7c8500245888f"},
    {file = "pyarrow-12.0.0-cp38-cp38-macosx_10_14_x86_64.whl", hash = "sha256:ea830d9f66bfb82d30b5794642f83dd0e4a718846462d22328981e9eb149cba8"},
    {file = "pyarrow-12.0.0-cp38-cp38-macosx_11_0_arm64.whl", hash = "sha256:7b5b9f60d9ef756db59bec8d90e4576b7df57861e6a3d6a8bf99538f68ca15b3"},
    {file = "pyarrow-12.0.0-cp38-cp38-manylinux_2_17_aarch64.manylinux2014_aarch64.whl", hash = "sha256:b99e559d27db36ad3a33868a475f03e3129430fc065accc839ef4daa12c6dab6"},
    {file = "pyarrow-12.0.0-cp38-cp38-manylinux_2_17_x86_64.manylinux2014_x86_64.whl", hash = "sha256:5b0810864a593b89877120972d1f7af1d1c9389876dbed92b962ed81492d3ffc"},
    {file = "pyarrow-12.0.0-cp38-cp38-win_amd64.whl", hash = "sha256:23a77d97f4d101ddfe81b9c2ee03a177f0e590a7e68af15eafa06e8f3cf05976"},
    {file = "pyarrow-12.0.0-cp39-cp39-macosx_10_14_x86_64.whl", hash = "sha256:2cc63e746221cddb9001f7281dee95fd658085dd5b717b076950e1ccc607059c"},
    {file = "pyarrow-12.0.0-cp39-cp39-macosx_11_0_arm64.whl", hash = "sha256:d8c26912607e26c2991826bbaf3cf2b9c8c3e17566598c193b492f058b40d3a4"},
    {file = "pyarrow-12.0.0-cp39-cp39-manylinux_2_17_aarch64.manylinux2014_aarch64.whl", hash = "sha256:0d8b90efc290e99a81d06015f3a46601c259ecc81ffb6d8ce288c91bd1b868c9"},
    {file = "pyarrow-12.0.0-cp39-cp39-manylinux_2_17_x86_64.manylinux2014_x86_64.whl", hash = "sha256:2466be046b81863be24db370dffd30a2e7894b4f9823fb60ef0a733c31ac6256"},
    {file = "pyarrow-12.0.0-cp39-cp39-win_amd64.whl", hash = "sha256:0e36425b1c1cbf5447718b3f1751bf86c58f2b3ad299f996cd9b1aa040967656"},
    {file = "pyarrow-12.0.0.tar.gz", hash = "sha256:19c812d303610ab5d664b7b1de4051ae23565f9f94d04cbea9e50569746ae1ee"},
]
pyasn1 = [
    {file = "pyasn1-0.5.0-py2.py3-none-any.whl", hash = "sha256:87a2121042a1ac9358cabcaf1d07680ff97ee6404333bacca15f76aa8ad01a57"},
    {file = "pyasn1-0.5.0.tar.gz", hash = "sha256:97b7290ca68e62a832558ec3976f15cbf911bf5d7c7039d8b861c2a0ece69fde"},
]
pyasn1-modules = [
    {file = "pyasn1_modules-0.3.0-py2.py3-none-any.whl", hash = "sha256:d3ccd6ed470d9ffbc716be08bd90efbd44d0734bc9303818f7336070984a162d"},
    {file = "pyasn1_modules-0.3.0.tar.gz", hash = "sha256:5bd01446b736eb9d31512a30d46c1ac3395d676c6f3cafa4c03eb54b9925631c"},
]
pycodestyle = [
    {file = "pycodestyle-2.10.0-py2.py3-none-any.whl", hash = "sha256:8a4eaf0d0495c7395bdab3589ac2db602797d76207242c17d470186815706610"},
    {file = "pycodestyle-2.10.0.tar.gz", hash = "sha256:347187bdb476329d98f695c213d7295a846d1152ff4fe9bacb8a9590b8ee7053"},
]
pycountry = [
    {file = "pycountry-22.3.5.tar.gz", hash = "sha256:b2163a246c585894d808f18783e19137cb70a0c18fb36748dc01fc6f109c1646"},
]
pycparser = [
    {file = "pycparser-2.21-py2.py3-none-any.whl", hash = "sha256:8ee45429555515e1f6b185e78100aea234072576aa43ab53aefcae078162fca9"},
    {file = "pycparser-2.21.tar.gz", hash = "sha256:e644fdec12f7872f86c58ff790da456218b10f863970249516d60a5eaca77206"},
]
pyflakes = [
    {file = "pyflakes-3.0.1-py2.py3-none-any.whl", hash = "sha256:ec55bf7fe21fff7f1ad2f7da62363d749e2a470500eab1b555334b67aa1ef8cf"},
    {file = "pyflakes-3.0.1.tar.gz", hash = "sha256:ec8b276a6b60bd80defed25add7e439881c19e64850afd9b346283d4165fd0fd"},
]
pygments = [
    {file = "Pygments-2.15.1-py3-none-any.whl", hash = "sha256:db2db3deb4b4179f399a09054b023b6a586b76499d36965813c71aa8ed7b5fd1"},
    {file = "Pygments-2.15.1.tar.gz", hash = "sha256:8ace4d3c1dd481894b2005f560ead0f9f19ee64fe983366be1a21e171d12775c"},
]
pyjwt = [
    {file = "PyJWT-2.7.0-py3-none-any.whl", hash = "sha256:ba2b425b15ad5ef12f200dc67dd56af4e26de2331f965c5439994dad075876e1"},
    {file = "PyJWT-2.7.0.tar.gz", hash = "sha256:bd6ca4a3c4285c1a2d4349e5a035fdf8fb94e04ccd0fcbe6ba289dae9cc3e074"},
]
pymysql = [
    {file = "PyMySQL-1.0.3-py3-none-any.whl", hash = "sha256:89fc6ae41c0aeb6e1f7710cdd623702ea2c54d040565767a78b00a5ebb12f4e5"},
    {file = "PyMySQL-1.0.3.tar.gz", hash = "sha256:3dda943ef3694068a75d69d071755dbecacee1adf9a1fc5b206830d2b67d25e8"},
]
pyparsing = [
    {file = "pyparsing-3.0.9-py3-none-any.whl", hash = "sha256:5026bae9a10eeaefb61dab2f09052b9f4307d44aee4eda64b309723d8d206bbc"},
    {file = "pyparsing-3.0.9.tar.gz", hash = "sha256:2b020ecf7d21b687f219b71ecad3631f644a47f01403fa1d1036b0c6416d70fb"},
]
pytest = [
    {file = "pytest-7.3.1-py3-none-any.whl", hash = "sha256:3799fa815351fea3a5e96ac7e503a96fa51cc9942c3753cda7651b93c1cfa362"},
    {file = "pytest-7.3.1.tar.gz", hash = "sha256:434afafd78b1d78ed0addf160ad2b77a30d35d4bdf8af234fe621919d9ed15e3"},
]
python-dateutil = [
    {file = "python-dateutil-2.8.2.tar.gz", hash = "sha256:0123cacc1627ae19ddf3c27a5de5bd67ee4586fbdd6440d9748f8abb483d3e86"},
    {file = "python_dateutil-2.8.2-py2.py3-none-any.whl", hash = "sha256:961d03dc3453ebbc59dbdea9e4e11c5651520a876d0f4db161e8674aae935da9"},
]
pytz = [
    {file = "pytz-2023.3-py2.py3-none-any.whl", hash = "sha256:a151b3abb88eda1d4e34a9814df37de2a80e301e68ba0fd856fb9b46bfbbbffb"},
    {file = "pytz-2023.3.tar.gz", hash = "sha256:1d8ce29db189191fb55338ee6d0387d82ab59f3d00eac103412d64e0ebd0c588"},
]
pytzdata = [
    {file = "pytzdata-2020.1-py2.py3-none-any.whl", hash = "sha256:e1e14750bcf95016381e4d472bad004eef710f2d6417240904070b3d6654485f"},
    {file = "pytzdata-2020.1.tar.gz", hash = "sha256:3efa13b335a00a8de1d345ae41ec78dd11c9f8807f522d39850f2dd828681540"},
]
pyyaml = [
    {file = "PyYAML-6.0-cp310-cp310-macosx_10_9_x86_64.whl", hash = "sha256:d4db7c7aef085872ef65a8fd7d6d09a14ae91f691dec3e87ee5ee0539d516f53"},
    {file = "PyYAML-6.0-cp310-cp310-macosx_11_0_arm64.whl", hash = "sha256:9df7ed3b3d2e0ecfe09e14741b857df43adb5a3ddadc919a2d94fbdf78fea53c"},
    {file = "PyYAML-6.0-cp310-cp310-manylinux_2_17_aarch64.manylinux2014_aarch64.whl", hash = "sha256:77f396e6ef4c73fdc33a9157446466f1cff553d979bd00ecb64385760c6babdc"},
    {file = "PyYAML-6.0-cp310-cp310-manylinux_2_17_s390x.manylinux2014_s390x.whl", hash = "sha256:a80a78046a72361de73f8f395f1f1e49f956c6be882eed58505a15f3e430962b"},
    {file = "PyYAML-6.0-cp310-cp310-manylinux_2_5_x86_64.manylinux1_x86_64.manylinux_2_12_x86_64.manylinux2010_x86_64.whl", hash = "sha256:f84fbc98b019fef2ee9a1cb3ce93e3187a6df0b2538a651bfb890254ba9f90b5"},
    {file = "PyYAML-6.0-cp310-cp310-win32.whl", hash = "sha256:2cd5df3de48857ed0544b34e2d40e9fac445930039f3cfe4bcc592a1f836d513"},
    {file = "PyYAML-6.0-cp310-cp310-win_amd64.whl", hash = "sha256:daf496c58a8c52083df09b80c860005194014c3698698d1a57cbcfa182142a3a"},
    {file = "PyYAML-6.0-cp311-cp311-macosx_10_9_x86_64.whl", hash = "sha256:d4b0ba9512519522b118090257be113b9468d804b19d63c71dbcf4a48fa32358"},
    {file = "PyYAML-6.0-cp311-cp311-macosx_11_0_arm64.whl", hash = "sha256:81957921f441d50af23654aa6c5e5eaf9b06aba7f0a19c18a538dc7ef291c5a1"},
    {file = "PyYAML-6.0-cp311-cp311-manylinux_2_17_aarch64.manylinux2014_aarch64.whl", hash = "sha256:afa17f5bc4d1b10afd4466fd3a44dc0e245382deca5b3c353d8b757f9e3ecb8d"},
    {file = "PyYAML-6.0-cp311-cp311-manylinux_2_17_s390x.manylinux2014_s390x.whl", hash = "sha256:dbad0e9d368bb989f4515da330b88a057617d16b6a8245084f1b05400f24609f"},
    {file = "PyYAML-6.0-cp311-cp311-manylinux_2_17_x86_64.manylinux2014_x86_64.whl", hash = "sha256:432557aa2c09802be39460360ddffd48156e30721f5e8d917f01d31694216782"},
    {file = "PyYAML-6.0-cp311-cp311-win32.whl", hash = "sha256:bfaef573a63ba8923503d27530362590ff4f576c626d86a9fed95822a8255fd7"},
    {file = "PyYAML-6.0-cp311-cp311-win_amd64.whl", hash = "sha256:01b45c0191e6d66c470b6cf1b9531a771a83c1c4208272ead47a3ae4f2f603bf"},
    {file = "PyYAML-6.0-cp36-cp36m-macosx_10_9_x86_64.whl", hash = "sha256:897b80890765f037df3403d22bab41627ca8811ae55e9a722fd0392850ec4d86"},
    {file = "PyYAML-6.0-cp36-cp36m-manylinux_2_17_aarch64.manylinux2014_aarch64.whl", hash = "sha256:50602afada6d6cbfad699b0c7bb50d5ccffa7e46a3d738092afddc1f9758427f"},
    {file = "PyYAML-6.0-cp36-cp36m-manylinux_2_17_s390x.manylinux2014_s390x.whl", hash = "sha256:48c346915c114f5fdb3ead70312bd042a953a8ce5c7106d5bfb1a5254e47da92"},
    {file = "PyYAML-6.0-cp36-cp36m-manylinux_2_5_x86_64.manylinux1_x86_64.manylinux_2_12_x86_64.manylinux2010_x86_64.whl", hash = "sha256:98c4d36e99714e55cfbaaee6dd5badbc9a1ec339ebfc3b1f52e293aee6bb71a4"},
    {file = "PyYAML-6.0-cp36-cp36m-win32.whl", hash = "sha256:0283c35a6a9fbf047493e3a0ce8d79ef5030852c51e9d911a27badfde0605293"},
    {file = "PyYAML-6.0-cp36-cp36m-win_amd64.whl", hash = "sha256:07751360502caac1c067a8132d150cf3d61339af5691fe9e87803040dbc5db57"},
    {file = "PyYAML-6.0-cp37-cp37m-macosx_10_9_x86_64.whl", hash = "sha256:819b3830a1543db06c4d4b865e70ded25be52a2e0631ccd2f6a47a2822f2fd7c"},
    {file = "PyYAML-6.0-cp37-cp37m-manylinux_2_17_aarch64.manylinux2014_aarch64.whl", hash = "sha256:473f9edb243cb1935ab5a084eb238d842fb8f404ed2193a915d1784b5a6b5fc0"},
    {file = "PyYAML-6.0-cp37-cp37m-manylinux_2_17_s390x.manylinux2014_s390x.whl", hash = "sha256:0ce82d761c532fe4ec3f87fc45688bdd3a4c1dc5e0b4a19814b9009a29baefd4"},
    {file = "PyYAML-6.0-cp37-cp37m-manylinux_2_5_x86_64.manylinux1_x86_64.manylinux_2_12_x86_64.manylinux2010_x86_64.whl", hash = "sha256:231710d57adfd809ef5d34183b8ed1eeae3f76459c18fb4a0b373ad56bedcdd9"},
    {file = "PyYAML-6.0-cp37-cp37m-win32.whl", hash = "sha256:c5687b8d43cf58545ade1fe3e055f70eac7a5a1a0bf42824308d868289a95737"},
    {file = "PyYAML-6.0-cp37-cp37m-win_amd64.whl", hash = "sha256:d15a181d1ecd0d4270dc32edb46f7cb7733c7c508857278d3d378d14d606db2d"},
    {file = "PyYAML-6.0-cp38-cp38-macosx_10_9_x86_64.whl", hash = "sha256:0b4624f379dab24d3725ffde76559cff63d9ec94e1736b556dacdfebe5ab6d4b"},
    {file = "PyYAML-6.0-cp38-cp38-manylinux_2_17_aarch64.manylinux2014_aarch64.whl", hash = "sha256:213c60cd50106436cc818accf5baa1aba61c0189ff610f64f4a3e8c6726218ba"},
    {file = "PyYAML-6.0-cp38-cp38-manylinux_2_17_s390x.manylinux2014_s390x.whl", hash = "sha256:9fa600030013c4de8165339db93d182b9431076eb98eb40ee068700c9c813e34"},
    {file = "PyYAML-6.0-cp38-cp38-manylinux_2_5_x86_64.manylinux1_x86_64.manylinux_2_12_x86_64.manylinux2010_x86_64.whl", hash = "sha256:277a0ef2981ca40581a47093e9e2d13b3f1fbbeffae064c1d21bfceba2030287"},
    {file = "PyYAML-6.0-cp38-cp38-win32.whl", hash = "sha256:d4eccecf9adf6fbcc6861a38015c2a64f38b9d94838ac1810a9023a0609e1b78"},
    {file = "PyYAML-6.0-cp38-cp38-win_amd64.whl", hash = "sha256:1e4747bc279b4f613a09eb64bba2ba602d8a6664c6ce6396a4d0cd413a50ce07"},
    {file = "PyYAML-6.0-cp39-cp39-macosx_10_9_x86_64.whl", hash = "sha256:055d937d65826939cb044fc8c9b08889e8c743fdc6a32b33e2390f66013e449b"},
    {file = "PyYAML-6.0-cp39-cp39-macosx_11_0_arm64.whl", hash = "sha256:e61ceaab6f49fb8bdfaa0f92c4b57bcfbea54c09277b1b4f7ac376bfb7a7c174"},
    {file = "PyYAML-6.0-cp39-cp39-manylinux_2_17_aarch64.manylinux2014_aarch64.whl", hash = "sha256:d67d839ede4ed1b28a4e8909735fc992a923cdb84e618544973d7dfc71540803"},
    {file = "PyYAML-6.0-cp39-cp39-manylinux_2_17_s390x.manylinux2014_s390x.whl", hash = "sha256:cba8c411ef271aa037d7357a2bc8f9ee8b58b9965831d9e51baf703280dc73d3"},
    {file = "PyYAML-6.0-cp39-cp39-manylinux_2_5_x86_64.manylinux1_x86_64.manylinux_2_12_x86_64.manylinux2010_x86_64.whl", hash = "sha256:40527857252b61eacd1d9af500c3337ba8deb8fc298940291486c465c8b46ec0"},
    {file = "PyYAML-6.0-cp39-cp39-win32.whl", hash = "sha256:b5b9eccad747aabaaffbc6064800670f0c297e52c12754eb1d976c57e4f74dcb"},
    {file = "PyYAML-6.0-cp39-cp39-win_amd64.whl", hash = "sha256:b3d267842bf12586ba6c734f89d1f5b871df0273157918b0ccefa29deb05c21c"},
    {file = "PyYAML-6.0.tar.gz", hash = "sha256:68fb519c14306fec9720a2a5b45bc9f0c8d1b9c72adf45c37baedfcd949c35a2"},
]
requests = [
    {file = "requests-2.30.0-py3-none-any.whl", hash = "sha256:10e94cc4f3121ee6da529d358cdaeaff2f1c409cd377dbc72b825852f2f7e294"},
    {file = "requests-2.30.0.tar.gz", hash = "sha256:239d7d4458afcb28a692cdd298d87542235f4ca8d36d03a15bfc128a6559a2f4"},
]
requests-file = [
    {file = "requests-file-1.5.1.tar.gz", hash = "sha256:07d74208d3389d01c38ab89ef403af0cfec63957d53a0081d8eca738d0247d8e"},
    {file = "requests_file-1.5.1-py2.py3-none-any.whl", hash = "sha256:dfe5dae75c12481f68ba353183c53a65e6044c923e64c24b2209f6c7570ca953"},
]
requests-mock = [
    {file = "requests-mock-1.10.0.tar.gz", hash = "sha256:59c9c32419a9fb1ae83ec242d98e889c45bd7d7a65d48375cc243ec08441658b"},
    {file = "requests_mock-1.10.0-py2.py3-none-any.whl", hash = "sha256:2fdbb637ad17ee15c06f33d31169e71bf9fe2bdb7bc9da26185be0dd8d842699"},
]
requests-oauthlib = [
    {file = "requests-oauthlib-1.3.1.tar.gz", hash = "sha256:75beac4a47881eeb94d5ea5d6ad31ef88856affe2332b9aafb52c6452ccf0d7a"},
    {file = "requests_oauthlib-1.3.1-py2.py3-none-any.whl", hash = "sha256:2577c501a2fb8d05a304c09d090d6e47c306fef15809d102b327cf8364bddab5"},
]
requests-toolbelt = [
    {file = "requests-toolbelt-1.0.0.tar.gz", hash = "sha256:7681a0a3d047012b5bdc0ee37d7f8f07ebe76ab08caeccfc3921ce23c88d5bc6"},
    {file = "requests_toolbelt-1.0.0-py2.py3-none-any.whl", hash = "sha256:cccfdd665f0a24fcf4726e690f65639d272bb0637b9b92dfd91a5568ccf6bd06"},
]
requirements-parser = [
    {file = "requirements-parser-0.5.0.tar.gz", hash = "sha256:3336f3a3ae23e06d3f0f88595e4052396e3adf91688787f637e5d2ca1a904069"},
    {file = "requirements_parser-0.5.0-py3-none-any.whl", hash = "sha256:e7fcdcd04f2049e73a9fb150d8a0f9d51ce4108f5f7cbeac74c484e17b12bcd9"},
]
rich = [
    {file = "rich-13.3.5-py3-none-any.whl", hash = "sha256:69cdf53799e63f38b95b9bf9c875f8c90e78dd62b2f00c13a911c7a3b9fa4704"},
    {file = "rich-13.3.5.tar.gz", hash = "sha256:2d11b9b8dd03868f09b4fffadc84a6a8cda574e40dc90821bd845720ebb8e89c"},
]
rsa = [
    {file = "rsa-4.9-py3-none-any.whl", hash = "sha256:90260d9058e514786967344d0ef75fa8727eed8a7d2e43ce9f4bcf1b536174f7"},
    {file = "rsa-4.9.tar.gz", hash = "sha256:e38464a49c6c85d7f1351b0126661487a7e0a14a50f1675ec50eb34d4f20ef21"},
]
semver = [
    {file = "semver-3.0.0-py3-none-any.whl", hash = "sha256:ab4f69fb1d1ecfb5d81f96411403d7a611fa788c45d252cf5b408025df3ab6ce"},
    {file = "semver-3.0.0.tar.gz", hash = "sha256:94df43924c4521ec7d307fc86da1531db6c2c33d9d5cdc3e64cca0eb68569269"},
]
sentry-sdk = [
    {file = "sentry-sdk-1.23.1.tar.gz", hash = "sha256:0300fbe7a07b3865b3885929fb863a68ff01f59e3bcfb4e7953d0bf7fd19c67f"},
    {file = "sentry_sdk-1.23.1-py2.py3-none-any.whl", hash = "sha256:a884e2478e0b055776ea2b9234d5de9339b4bae0b3a5e74ae43d131db8ded27e"},
]
setuptools = [
    {file = "setuptools-67.7.2-py3-none-any.whl", hash = "sha256:23aaf86b85ca52ceb801d32703f12d77517b2556af839621c641fca11287952b"},
    {file = "setuptools-67.7.2.tar.gz", hash = "sha256:f104fa03692a2602fa0fec6c6a9e63b6c8a968de13e17c026957dd1f53d80990"},
]
shopifyapi = [
    {file = "ShopifyAPI-12.3.0.tar.gz", hash = "sha256:416a2ee7c05b0d22182fbe8edfec4c8c3b37961aaae0e4c096738a82a0c543a4"},
]
simple-salesforce = [
    {file = "simple-salesforce-1.12.4.tar.gz", hash = "sha256:e9205f8041226c8273f020448c7fbd37999d481d25edd67f9bf86dc159cd3939"},
    {file = "simple_salesforce-1.12.4-py2.py3-none-any.whl", hash = "sha256:87f1ac1363987ebf9b7a66ac9e7395534ec3f5a9545e08b664cb695dc085b1ac"},
]
simplejson = [
    {file = "simplejson-3.19.1-cp27-cp27m-macosx_10_9_x86_64.whl", hash = "sha256:412e58997a30c5deb8cab5858b8e2e5b40ca007079f7010ee74565cc13d19665"},
    {file = "simplejson-3.19.1-cp27-cp27m-manylinux1_i686.whl", hash = "sha256:e765b1f47293dedf77946f0427e03ee45def2862edacd8868c6cf9ab97c8afbd"},
    {file = "simplejson-3.19.1-cp27-cp27m-manylinux1_x86_64.whl", hash = "sha256:3231100edee292da78948fa0a77dee4e5a94a0a60bcba9ed7a9dc77f4d4bb11e"},
    {file = "simplejson-3.19.1-cp27-cp27m-manylinux2010_i686.whl", hash = "sha256:081ea6305b3b5e84ae7417e7f45956db5ea3872ec497a584ec86c3260cda049e"},
    {file = "simplejson-3.19.1-cp27-cp27m-manylinux2010_x86_64.whl", hash = "sha256:f253edf694ce836631b350d758d00a8c4011243d58318fbfbe0dd54a6a839ab4"},
    {file = "simplejson-3.19.1-cp27-cp27mu-manylinux1_i686.whl", hash = "sha256:5db86bb82034e055257c8e45228ca3dbce85e38d7bfa84fa7b2838e032a3219c"},
    {file = "simplejson-3.19.1-cp27-cp27mu-manylinux1_x86_64.whl", hash = "sha256:69a8b10a4f81548bc1e06ded0c4a6c9042c0be0d947c53c1ed89703f7e613950"},
    {file = "simplejson-3.19.1-cp27-cp27mu-manylinux2010_i686.whl", hash = "sha256:58ee5e24d6863b22194020eb62673cf8cc69945fcad6b283919490f6e359f7c5"},
    {file = "simplejson-3.19.1-cp27-cp27mu-manylinux2010_x86_64.whl", hash = "sha256:73d0904c2471f317386d4ae5c665b16b5c50ab4f3ee7fd3d3b7651e564ad74b1"},
    {file = "simplejson-3.19.1-cp310-cp310-macosx_10_9_universal2.whl", hash = "sha256:66d780047c31ff316ee305c3f7550f352d87257c756413632303fc59fef19eac"},
    {file = "simplejson-3.19.1-cp310-cp310-macosx_10_9_x86_64.whl", hash = "sha256:cd4d50a27b065447c9c399f0bf0a993bd0e6308db8bbbfbc3ea03b41c145775a"},
    {file = "simplejson-3.19.1-cp310-cp310-macosx_11_0_arm64.whl", hash = "sha256:0c16ec6a67a5f66ab004190829eeede01c633936375edcad7cbf06d3241e5865"},
    {file = "simplejson-3.19.1-cp310-cp310-manylinux_2_17_aarch64.manylinux2014_aarch64.whl", hash = "sha256:17a963e8dd4d81061cc05b627677c1f6a12e81345111fbdc5708c9f088d752c9"},
    {file = "simplejson-3.19.1-cp310-cp310-manylinux_2_17_ppc64le.manylinux2014_ppc64le.whl", hash = "sha256:7e78d79b10aa92f40f54178ada2b635c960d24fc6141856b926d82f67e56d169"},
    {file = "simplejson-3.19.1-cp310-cp310-manylinux_2_5_i686.manylinux1_i686.manylinux_2_17_i686.manylinux2014_i686.whl", hash = "sha256:ad071cd84a636195f35fa71de2186d717db775f94f985232775794d09f8d9061"},
    {file = "simplejson-3.19.1-cp310-cp310-manylinux_2_5_x86_64.manylinux1_x86_64.manylinux_2_17_x86_64.manylinux2014_x86_64.whl", hash = "sha256:6e7c70f19405e5f99168077b785fe15fcb5f9b3c0b70b0b5c2757ce294922c8c"},
    {file = "simplejson-3.19.1-cp310-cp310-musllinux_1_1_aarch64.whl", hash = "sha256:54fca2b26bcd1c403146fd9461d1da76199442297160721b1d63def2a1b17799"},
    {file = "simplejson-3.19.1-cp310-cp310-musllinux_1_1_i686.whl", hash = "sha256:48600a6e0032bed17c20319d91775f1797d39953ccfd68c27f83c8d7fc3b32cb"},
    {file = "simplejson-3.19.1-cp310-cp310-musllinux_1_1_ppc64le.whl", hash = "sha256:93f5ac30607157a0b2579af59a065bcfaa7fadeb4875bf927a8f8b6739c8d910"},
    {file = "simplejson-3.19.1-cp310-cp310-musllinux_1_1_x86_64.whl", hash = "sha256:6b79642a599740603ca86cf9df54f57a2013c47e1dd4dd2ae4769af0a6816900"},
    {file = "simplejson-3.19.1-cp310-cp310-win32.whl", hash = "sha256:d9f2c27f18a0b94107d57294aab3d06d6046ea843ed4a45cae8bd45756749f3a"},
    {file = "simplejson-3.19.1-cp310-cp310-win_amd64.whl", hash = "sha256:5673d27806085d2a413b3be5f85fad6fca4b7ffd31cfe510bbe65eea52fff571"},
    {file = "simplejson-3.19.1-cp311-cp311-macosx_10_9_universal2.whl", hash = "sha256:79c748aa61fd8098d0472e776743de20fae2686edb80a24f0f6593a77f74fe86"},
    {file = "simplejson-3.19.1-cp311-cp311-macosx_10_9_x86_64.whl", hash = "sha256:390f4a8ca61d90bcf806c3ad644e05fa5890f5b9a72abdd4ca8430cdc1e386fa"},
    {file = "simplejson-3.19.1-cp311-cp311-macosx_11_0_arm64.whl", hash = "sha256:d61482b5d18181e6bb4810b4a6a24c63a490c3a20e9fbd7876639653e2b30a1a"},
    {file = "simplejson-3.19.1-cp311-cp311-manylinux_2_17_aarch64.manylinux2014_aarch64.whl", hash = "sha256:2541fdb7467ef9bfad1f55b6c52e8ea52b3ce4a0027d37aff094190a955daa9d"},
    {file = "simplejson-3.19.1-cp311-cp311-manylinux_2_17_ppc64le.manylinux2014_ppc64le.whl", hash = "sha256:46133bc7dd45c9953e6ee4852e3de3d5a9a4a03b068bd238935a5c72f0a1ce34"},
    {file = "simplejson-3.19.1-cp311-cp311-manylinux_2_5_i686.manylinux1_i686.manylinux_2_17_i686.manylinux2014_i686.whl", hash = "sha256:f96def94576f857abf58e031ce881b5a3fc25cbec64b2bc4824824a8a4367af9"},
    {file = "simplejson-3.19.1-cp311-cp311-manylinux_2_5_x86_64.manylinux1_x86_64.manylinux_2_17_x86_64.manylinux2014_x86_64.whl", hash = "sha256:9f14ecca970d825df0d29d5c6736ff27999ee7bdf5510e807f7ad8845f7760ce"},
    {file = "simplejson-3.19.1-cp311-cp311-musllinux_1_1_aarch64.whl", hash = "sha256:66389b6b6ee46a94a493a933a26008a1bae0cfadeca176933e7ff6556c0ce998"},
    {file = "simplejson-3.19.1-cp311-cp311-musllinux_1_1_i686.whl", hash = "sha256:22b867205cd258050c2625325fdd9a65f917a5aff22a23387e245ecae4098e78"},
    {file = "simplejson-3.19.1-cp311-cp311-musllinux_1_1_ppc64le.whl", hash = "sha256:c39fa911e4302eb79c804b221ddec775c3da08833c0a9120041dd322789824de"},
    {file = "simplejson-3.19.1-cp311-cp311-musllinux_1_1_x86_64.whl", hash = "sha256:65dafe413b15e8895ad42e49210b74a955c9ae65564952b0243a18fb35b986cc"},
    {file = "simplejson-3.19.1-cp311-cp311-win32.whl", hash = "sha256:f05d05d99fce5537d8f7a0af6417a9afa9af3a6c4bb1ba7359c53b6257625fcb"},
    {file = "simplejson-3.19.1-cp311-cp311-win_amd64.whl", hash = "sha256:b46aaf0332a8a9c965310058cf3487d705bf672641d2c43a835625b326689cf4"},
    {file = "simplejson-3.19.1-cp36-cp36m-macosx_10_9_x86_64.whl", hash = "sha256:b438e5eaa474365f4faaeeef1ec3e8d5b4e7030706e3e3d6b5bee6049732e0e6"},
    {file = "simplejson-3.19.1-cp36-cp36m-manylinux_2_17_aarch64.manylinux2014_aarch64.whl", hash = "sha256:aa9d614a612ad02492f704fbac636f666fa89295a5d22b4facf2d665fc3b5ea9"},
    {file = "simplejson-3.19.1-cp36-cp36m-manylinux_2_17_ppc64le.manylinux2014_ppc64le.whl", hash = "sha256:46e89f58e4bed107626edce1cf098da3664a336d01fc78fddcfb1f397f553d44"},
    {file = "simplejson-3.19.1-cp36-cp36m-manylinux_2_5_i686.manylinux1_i686.manylinux_2_17_i686.manylinux2014_i686.whl", hash = "sha256:96ade243fb6f3b57e7bd3b71e90c190cd0f93ec5dce6bf38734a73a2e5fa274f"},
    {file = "simplejson-3.19.1-cp36-cp36m-manylinux_2_5_x86_64.manylinux1_x86_64.manylinux_2_17_x86_64.manylinux2014_x86_64.whl", hash = "sha256:ed18728b90758d171f0c66c475c24a443ede815cf3f1a91e907b0db0ebc6e508"},
    {file = "simplejson-3.19.1-cp36-cp36m-musllinux_1_1_aarch64.whl", hash = "sha256:6a561320485017ddfc21bd2ed5de2d70184f754f1c9b1947c55f8e2b0163a268"},
    {file = "simplejson-3.19.1-cp36-cp36m-musllinux_1_1_i686.whl", hash = "sha256:2098811cd241429c08b7fc5c9e41fcc3f59f27c2e8d1da2ccdcf6c8e340ab507"},
    {file = "simplejson-3.19.1-cp36-cp36m-musllinux_1_1_ppc64le.whl", hash = "sha256:8f8d179393e6f0cf6c7c950576892ea6acbcea0a320838c61968ac7046f59228"},
    {file = "simplejson-3.19.1-cp36-cp36m-musllinux_1_1_x86_64.whl", hash = "sha256:eff87c68058374e45225089e4538c26329a13499bc0104b52b77f8428eed36b2"},
    {file = "simplejson-3.19.1-cp36-cp36m-win32.whl", hash = "sha256:d300773b93eed82f6da138fd1d081dc96fbe53d96000a85e41460fe07c8d8b33"},
    {file = "simplejson-3.19.1-cp36-cp36m-win_amd64.whl", hash = "sha256:37724c634f93e5caaca04458f267836eb9505d897ab3947b52f33b191bf344f3"},
    {file = "simplejson-3.19.1-cp37-cp37m-macosx_10_9_x86_64.whl", hash = "sha256:74bf802debe68627227ddb665c067eb8c73aa68b2476369237adf55c1161b728"},
    {file = "simplejson-3.19.1-cp37-cp37m-manylinux_2_17_aarch64.manylinux2014_aarch64.whl", hash = "sha256:70128fb92932524c89f373e17221cf9535d7d0c63794955cc3cd5868e19f5d38"},
    {file = "simplejson-3.19.1-cp37-cp37m-manylinux_2_17_ppc64le.manylinux2014_ppc64le.whl", hash = "sha256:8090e75653ea7db75bc21fa5f7bcf5f7bdf64ea258cbbac45c7065f6324f1b50"},
    {file = "simplejson-3.19.1-cp37-cp37m-manylinux_2_5_i686.manylinux1_i686.manylinux_2_17_i686.manylinux2014_i686.whl", hash = "sha256:a755f7bfc8adcb94887710dc70cc12a69a454120c6adcc6f251c3f7b46ee6aac"},
    {file = "simplejson-3.19.1-cp37-cp37m-manylinux_2_5_x86_64.manylinux1_x86_64.manylinux_2_17_x86_64.manylinux2014_x86_64.whl", hash = "sha256:0ccb2c1877bc9b25bc4f4687169caa925ffda605d7569c40e8e95186e9a5e58b"},
    {file = "simplejson-3.19.1-cp37-cp37m-musllinux_1_1_aarch64.whl", hash = "sha256:919bc5aa4d8094cf8f1371ea9119e5d952f741dc4162810ab714aec948a23fe5"},
    {file = "simplejson-3.19.1-cp37-cp37m-musllinux_1_1_i686.whl", hash = "sha256:e333c5b62e93949f5ac27e6758ba53ef6ee4f93e36cc977fe2e3df85c02f6dc4"},
    {file = "simplejson-3.19.1-cp37-cp37m-musllinux_1_1_ppc64le.whl", hash = "sha256:3a4480e348000d89cf501b5606415f4d328484bbb431146c2971123d49fd8430"},
    {file = "simplejson-3.19.1-cp37-cp37m-musllinux_1_1_x86_64.whl", hash = "sha256:cb502cde018e93e75dc8fc7bb2d93477ce4f3ac10369f48866c61b5e031db1fd"},
    {file = "simplejson-3.19.1-cp37-cp37m-win32.whl", hash = "sha256:f41915a4e1f059dfad614b187bc06021fefb5fc5255bfe63abf8247d2f7a646a"},
    {file = "simplejson-3.19.1-cp37-cp37m-win_amd64.whl", hash = "sha256:3844305bc33d52c4975da07f75b480e17af3558c0d13085eaa6cc2f32882ccf7"},
    {file = "simplejson-3.19.1-cp38-cp38-macosx_10_9_universal2.whl", hash = "sha256:1cb19eacb77adc5a9720244d8d0b5507421d117c7ed4f2f9461424a1829e0ceb"},
    {file = "simplejson-3.19.1-cp38-cp38-macosx_10_9_x86_64.whl", hash = "sha256:926957b278de22797bfc2f004b15297013843b595b3cd7ecd9e37ccb5fad0b72"},
    {file = "simplejson-3.19.1-cp38-cp38-macosx_11_0_arm64.whl", hash = "sha256:b0e9a5e66969f7a47dc500e3dba8edc3b45d4eb31efb855c8647700a3493dd8a"},
    {file = "simplejson-3.19.1-cp38-cp38-manylinux_2_17_aarch64.manylinux2014_aarch64.whl", hash = "sha256:79d46e7e33c3a4ef853a1307b2032cfb7220e1a079d0c65488fbd7118f44935a"},
    {file = "simplejson-3.19.1-cp38-cp38-manylinux_2_17_ppc64le.manylinux2014_ppc64le.whl", hash = "sha256:344a5093b71c1b370968d0fbd14d55c9413cb6f0355fdefeb4a322d602d21776"},
    {file = "simplejson-3.19.1-cp38-cp38-manylinux_2_5_i686.manylinux1_i686.manylinux_2_17_i686.manylinux2014_i686.whl", hash = "sha256:23fbb7b46d44ed7cbcda689295862851105c7594ae5875dce2a70eeaa498ff86"},
    {file = "simplejson-3.19.1-cp38-cp38-manylinux_2_5_x86_64.manylinux1_x86_64.manylinux_2_17_x86_64.manylinux2014_x86_64.whl", hash = "sha256:4d3025e7e9ddb48813aec2974e1a7e68e63eac911dd5e0a9568775de107ac79a"},
    {file = "simplejson-3.19.1-cp38-cp38-musllinux_1_1_aarch64.whl", hash = "sha256:87b190e6ceec286219bd6b6f13547ca433f977d4600b4e81739e9ac23b5b9ba9"},
    {file = "simplejson-3.19.1-cp38-cp38-musllinux_1_1_i686.whl", hash = "sha256:dc935d8322ba9bc7b84f99f40f111809b0473df167bf5b93b89fb719d2c4892b"},
    {file = "simplejson-3.19.1-cp38-cp38-musllinux_1_1_ppc64le.whl", hash = "sha256:3b652579c21af73879d99c8072c31476788c8c26b5565687fd9db154070d852a"},
    {file = "simplejson-3.19.1-cp38-cp38-musllinux_1_1_x86_64.whl", hash = "sha256:6aa7ca03f25b23b01629b1c7f78e1cd826a66bfb8809f8977a3635be2ec48f1a"},
    {file = "simplejson-3.19.1-cp38-cp38-win32.whl", hash = "sha256:08be5a241fdf67a8e05ac7edbd49b07b638ebe4846b560673e196b2a25c94b92"},
    {file = "simplejson-3.19.1-cp38-cp38-win_amd64.whl", hash = "sha256:ca56a6c8c8236d6fe19abb67ef08d76f3c3f46712c49a3b6a5352b6e43e8855f"},
    {file = "simplejson-3.19.1-cp39-cp39-macosx_10_9_universal2.whl", hash = "sha256:6424d8229ba62e5dbbc377908cfee9b2edf25abd63b855c21f12ac596cd18e41"},
    {file = "simplejson-3.19.1-cp39-cp39-macosx_10_9_x86_64.whl", hash = "sha256:547ea86ca408a6735335c881a2e6208851027f5bfd678d8f2c92a0f02c7e7330"},
    {file = "simplejson-3.19.1-cp39-cp39-macosx_11_0_arm64.whl", hash = "sha256:889328873c35cb0b2b4c83cbb83ec52efee5a05e75002e2c0c46c4e42790e83c"},
    {file = "simplejson-3.19.1-cp39-cp39-manylinux_2_17_aarch64.manylinux2014_aarch64.whl", hash = "sha256:44cdb4e544134f305b033ad79ae5c6b9a32e7c58b46d9f55a64e2a883fbbba01"},
    {file = "simplejson-3.19.1-cp39-cp39-manylinux_2_17_ppc64le.manylinux2014_ppc64le.whl", hash = "sha256:dc2b3f06430cbd4fac0dae5b2974d2bf14f71b415fb6de017f498950da8159b1"},
    {file = "simplejson-3.19.1-cp39-cp39-manylinux_2_5_i686.manylinux1_i686.manylinux_2_17_i686.manylinux2014_i686.whl", hash = "sha256:d125e754d26c0298715bdc3f8a03a0658ecbe72330be247f4b328d229d8cf67f"},
    {file = "simplejson-3.19.1-cp39-cp39-manylinux_2_5_x86_64.manylinux1_x86_64.manylinux_2_17_x86_64.manylinux2014_x86_64.whl", hash = "sha256:476c8033abed7b1fd8db62a7600bf18501ce701c1a71179e4ce04ac92c1c5c3c"},
    {file = "simplejson-3.19.1-cp39-cp39-musllinux_1_1_aarch64.whl", hash = "sha256:199a0bcd792811c252d71e3eabb3d4a132b3e85e43ebd93bfd053d5b59a7e78b"},
    {file = "simplejson-3.19.1-cp39-cp39-musllinux_1_1_i686.whl", hash = "sha256:a79b439a6a77649bb8e2f2644e6c9cc0adb720fc55bed63546edea86e1d5c6c8"},
    {file = "simplejson-3.19.1-cp39-cp39-musllinux_1_1_ppc64le.whl", hash = "sha256:203412745fed916fc04566ecef3f2b6c872b52f1e7fb3a6a84451b800fb508c1"},
    {file = "simplejson-3.19.1-cp39-cp39-musllinux_1_1_x86_64.whl", hash = "sha256:5ca922c61d87b4c38f37aa706520328ffe22d7ac1553ef1cadc73f053a673553"},
    {file = "simplejson-3.19.1-cp39-cp39-win32.whl", hash = "sha256:3e0902c278243d6f7223ba3e6c5738614c971fd9a887fff8feaa8dcf7249c8d4"},
    {file = "simplejson-3.19.1-cp39-cp39-win_amd64.whl", hash = "sha256:d396b610e77b0c438846607cd56418bfc194973b9886550a98fd6724e8c6cfec"},
    {file = "simplejson-3.19.1-py3-none-any.whl", hash = "sha256:4710806eb75e87919b858af0cba4ffedc01b463edc3982ded7b55143f39e41e1"},
    {file = "simplejson-3.19.1.tar.gz", hash = "sha256:6277f60848a7d8319d27d2be767a7546bc965535b28070e310b3a9af90604a4c"},
]
six = [
    {file = "six-1.16.0-py2.py3-none-any.whl", hash = "sha256:8abb2f1d86890a2dfb989f9a77cfcfd3e47c2a354b01111771326f8aa26e0254"},
    {file = "six-1.16.0.tar.gz", hash = "sha256:1e61c37477a1626458e36f7b1d82aa5c9b094fa4802892072e49de9c60c4c926"},
]
smmap = [
    {file = "smmap-5.0.0-py3-none-any.whl", hash = "sha256:2aba19d6a040e78d8b09de5c57e96207b09ed71d8e55ce0959eeee6c8e190d94"},
    {file = "smmap-5.0.0.tar.gz", hash = "sha256:c840e62059cd3be204b0c9c9f74be2c09d5648eddd4580d9314c3ecde0b30936"},
]
sqlalchemy = [
    {file = "SQLAlchemy-2.0.14-cp310-cp310-macosx_10_9_x86_64.whl", hash = "sha256:f851d8e2aaa0b0d07b89b7338441954e4d16d0eed5d140981e25cb5cfa259b3b"},
    {file = "SQLAlchemy-2.0.14-cp310-cp310-macosx_11_0_arm64.whl", hash = "sha256:49261a8f4bc0b41050d7719b93f1c93a8e19594aeeb252df93d61232f70c54d4"},
    {file = "SQLAlchemy-2.0.14-cp310-cp310-manylinux_2_17_aarch64.manylinux2014_aarch64.whl", hash = "sha256:26025ba87797ac616b4823030adb2832e825ad8cdb4ac688e19ee93be69a42b6"},
    {file = "SQLAlchemy-2.0.14-cp310-cp310-manylinux_2_17_x86_64.manylinux2014_x86_64.whl", hash = "sha256:7f02243efca602601bf5646ee627512b36e64068a3c88212e571b609bc7e128e"},
    {file = "SQLAlchemy-2.0.14-cp310-cp310-musllinux_1_1_aarch64.whl", hash = "sha256:06f7e29e542c6f2dc751d4e9a8bdee1945226c0d501f8ee008baf5175604fb90"},
    {file = "SQLAlchemy-2.0.14-cp310-cp310-musllinux_1_1_x86_64.whl", hash = "sha256:e422bec95850df641b05f2bd605d9995e01a66d55fa9fff6c79387dbdd8915af"},
    {file = "SQLAlchemy-2.0.14-cp310-cp310-win32.whl", hash = "sha256:d5c19b4a78126a263ecf01fcc1671344b5514392906cd46b70be74b73e543264"},
    {file = "SQLAlchemy-2.0.14-cp310-cp310-win_amd64.whl", hash = "sha256:bd213137ef398aed36e45c14d49057a3471f7200c07484ea5bbd89a91f488922"},
    {file = "SQLAlchemy-2.0.14-cp311-cp311-macosx_10_9_x86_64.whl", hash = "sha256:dabed709bd639e38c6b7f4ffc9a187d251dfc7636b5bc366408f5eadb631a558"},
    {file = "SQLAlchemy-2.0.14-cp311-cp311-macosx_11_0_arm64.whl", hash = "sha256:21333b7ce04c3a57a7b17e19cd8a2ebeae4d58e3c97e57b0d6a2c626d7cddd3b"},
    {file = "SQLAlchemy-2.0.14-cp311-cp311-manylinux_2_17_aarch64.manylinux2014_aarch64.whl", hash = "sha256:1ca00a7aca9636675a05b8ef99e09b9a6a680dfc346b5fe04e6ecc957a947501"},
    {file = "SQLAlchemy-2.0.14-cp311-cp311-manylinux_2_17_x86_64.manylinux2014_x86_64.whl", hash = "sha256:281f0862483d89f169584f6b69dde1130d70612f4414c6a6167f690c7ac2a871"},
    {file = "SQLAlchemy-2.0.14-cp311-cp311-musllinux_1_1_aarch64.whl", hash = "sha256:52169b1452bf6609c1b5fe95fba4d376f6e4551e7d73a5fd9216afbaf61ceed9"},
    {file = "SQLAlchemy-2.0.14-cp311-cp311-musllinux_1_1_x86_64.whl", hash = "sha256:465cf63f3a739f876ae0128e1308586f77516b5a574419614757d59682eb2feb"},
    {file = "SQLAlchemy-2.0.14-cp311-cp311-win32.whl", hash = "sha256:243e580b477f0552424f9f9d281e5b37aa8be03e2261cfe992c60acd16fe218c"},
    {file = "SQLAlchemy-2.0.14-cp311-cp311-win_amd64.whl", hash = "sha256:252c49f86312e900591fb795d495a9e1b4199d0a799b55a6a5f46969068895c0"},
    {file = "SQLAlchemy-2.0.14-cp37-cp37m-macosx_10_9_x86_64.whl", hash = "sha256:ac104bb4390fdbf743f0de01cda40740b7da32f62304e89efb4e3300587636c6"},
    {file = "SQLAlchemy-2.0.14-cp37-cp37m-manylinux_2_17_aarch64.manylinux2014_aarch64.whl", hash = "sha256:29935e0f3d91b7a97b9e635f3cf01d88cc7a0ace2e4686ec6cdbdfa04b0a2839"},
    {file = "SQLAlchemy-2.0.14-cp37-cp37m-manylinux_2_17_x86_64.manylinux2014_x86_64.whl", hash = "sha256:7e7527a1b16587c9b4660241ab5df334f693381ec47682b54293993aca8acfa9"},
    {file = "SQLAlchemy-2.0.14-cp37-cp37m-musllinux_1_1_aarch64.whl", hash = "sha256:cf0b16edbebcd200c93e01cf0031b2af44d6ba374a8f8f7b120bc3db1df99cb7"},
    {file = "SQLAlchemy-2.0.14-cp37-cp37m-musllinux_1_1_x86_64.whl", hash = "sha256:7cb74468e646497daa743ab2344f7bb5e9fe97774654fa84879b38f8065ceb29"},
    {file = "SQLAlchemy-2.0.14-cp37-cp37m-win32.whl", hash = "sha256:c1b8ea166cf63964dc11477f905869cc59b404f71a8e90033bd50843150584e0"},
    {file = "SQLAlchemy-2.0.14-cp37-cp37m-win_amd64.whl", hash = "sha256:56b2b4bbfb5bf6c40d84109665a9f0c1c26b6f6280f1749ee5ddf3b82052386a"},
    {file = "SQLAlchemy-2.0.14-cp38-cp38-macosx_10_9_x86_64.whl", hash = "sha256:4dceffe226116aa16040ae36529fb1159f12c021d93de8de9f1261753a2ba2aa"},
    {file = "SQLAlchemy-2.0.14-cp38-cp38-macosx_11_0_arm64.whl", hash = "sha256:bec31cb4dcd924ff53b3bfdec1b565ccda062f0ebd1a325a247a1550782057de"},
    {file = "SQLAlchemy-2.0.14-cp38-cp38-manylinux_2_17_aarch64.manylinux2014_aarch64.whl", hash = "sha256:e402263eca51ba18f3f8b06314a37b7a458496a65a515f5a25c7895423826a93"},
    {file = "SQLAlchemy-2.0.14-cp38-cp38-manylinux_2_17_x86_64.manylinux2014_x86_64.whl", hash = "sha256:319184b851c0db141138a0a062fdd86b9eb5be4251a7d760d6465b92dd6c4e1e"},
    {file = "SQLAlchemy-2.0.14-cp38-cp38-musllinux_1_1_aarch64.whl", hash = "sha256:afed9029db08e16187c7e2dcdfed99e9041499bdc4392589624b05d0a17b8c41"},
    {file = "SQLAlchemy-2.0.14-cp38-cp38-musllinux_1_1_x86_64.whl", hash = "sha256:ec03e57ab555153195283017d804e0469b95bb012ecb19f6e2f0b22a3e60bdca"},
    {file = "SQLAlchemy-2.0.14-cp38-cp38-win32.whl", hash = "sha256:ce24180cf34ecd47a9a91d535b429deec14dc3d0cfa54d04979a3ebc60b1887d"},
    {file = "SQLAlchemy-2.0.14-cp38-cp38-win_amd64.whl", hash = "sha256:c38bc0abfd93989afceeb79abb05f20ef0d56ebfd5eba5738e207ef50c1efd56"},
    {file = "SQLAlchemy-2.0.14-cp39-cp39-macosx_10_9_x86_64.whl", hash = "sha256:433467a5c4d0cf5f54f374574fb8a2d12c7f806c9a924307e1b816bd79f9ed3f"},
    {file = "SQLAlchemy-2.0.14-cp39-cp39-macosx_11_0_arm64.whl", hash = "sha256:2c50b9d78362654d193ec03f4e524a1490abe9ac9d1001df60dd1e00d01d3d69"},
    {file = "SQLAlchemy-2.0.14-cp39-cp39-manylinux_2_17_aarch64.manylinux2014_aarch64.whl", hash = "sha256:5364901aea8b5562a01d583c186bb5448913a8250f53617b5f592ca51f5c5e8a"},
    {file = "SQLAlchemy-2.0.14-cp39-cp39-manylinux_2_17_x86_64.manylinux2014_x86_64.whl", hash = "sha256:a824b15ef9596133d02364775c47ce173ea379179cc367e61d9d591e95843fdb"},
    {file = "SQLAlchemy-2.0.14-cp39-cp39-musllinux_1_1_aarch64.whl", hash = "sha256:888317fbebefbe87c933551f30864acd26366fad270d9be9dbb2ead32e446d83"},
    {file = "SQLAlchemy-2.0.14-cp39-cp39-musllinux_1_1_x86_64.whl", hash = "sha256:f60461645af46e92bea54db9f3175c55bd9bceba02b133b77f700d7d9de57ead"},
    {file = "SQLAlchemy-2.0.14-cp39-cp39-win32.whl", hash = "sha256:d49ce7ac0713c820b5e2d6863ef87c22a8e1c950ce2778c69eb1327fc4b80dd2"},
    {file = "SQLAlchemy-2.0.14-cp39-cp39-win_amd64.whl", hash = "sha256:82eb21e6aab4de898b6be89f5426454e4b5eee49792a44da87e602da89bb31dc"},
    {file = "SQLAlchemy-2.0.14-py3-none-any.whl", hash = "sha256:8e1c6ed1e82c33917d7724ae2fe8e32715cb25b31ed467db2f507b21fd63cdb1"},
    {file = "SQLAlchemy-2.0.14.tar.gz", hash = "sha256:b3c7201fed64bfd83e90472ca4addce3be5dbaaf0cd427f61b1fb5425d89e714"},
]
stevedore = [
    {file = "stevedore-5.1.0-py3-none-any.whl", hash = "sha256:8cc040628f3cea5d7128f2e76cf486b2251a4e543c7b938f58d9a377f6694a2d"},
    {file = "stevedore-5.1.0.tar.gz", hash = "sha256:a54534acf9b89bc7ed264807013b505bf07f74dbe4bcfa37d32bd063870b087c"},
]
stripe = [
    {file = "stripe-5.4.0-py2.py3-none-any.whl", hash = "sha256:57c0da7e3b889b69ff1dbf23ac1ec5e00f665cfba069fdf0f328b83ddf4225df"},
    {file = "stripe-5.4.0.tar.gz", hash = "sha256:72bda7bf9be7528e1b97a5bbacb0716cdf6a0c9597b13fdbfa364cec3c130713"},
]
tenacity = [
    {file = "tenacity-8.2.2-py3-none-any.whl", hash = "sha256:2f277afb21b851637e8f52e6a613ff08734c347dc19ade928e519d7d2d8569b0"},
    {file = "tenacity-8.2.2.tar.gz", hash = "sha256:43af037822bd0029025877f3b2d97cc4d7bb0c2991000a3d59d71517c5c969e0"},
]
tomli = [
    {file = "tomli-2.0.1-py3-none-any.whl", hash = "sha256:939de3e7a6161af0c887ef91b7d41a53e7c5a1ca976325f429cb46ea9bc30ecc"},
    {file = "tomli-2.0.1.tar.gz", hash = "sha256:de526c12914f0c550d15924c62d72abc48d6fe7364aa87328337a31007fe8a4f"},
]
tomlkit = [
    {file = "tomlkit-0.11.8-py3-none-any.whl", hash = "sha256:8c726c4c202bdb148667835f68d68780b9a003a9ec34167b6c673b38eff2a171"},
    {file = "tomlkit-0.11.8.tar.gz", hash = "sha256:9330fc7faa1db67b541b28e62018c17d20be733177d290a13b24c62d1614e0c3"},
]
types-requests = [
    {file = "types-requests-2.30.0.0.tar.gz", hash = "sha256:dec781054324a70ba64430ae9e62e7e9c8e4618c185a5cb3f87a6738251b5a31"},
    {file = "types_requests-2.30.0.0-py3-none-any.whl", hash = "sha256:c6cf08e120ca9f0dc4fa4e32c3f953c3fba222bcc1db6b97695bce8da1ba9864"},
]
types-setuptools = [
    {file = "types-setuptools-67.7.0.3.tar.gz", hash = "sha256:b3c82ef86c2ff8be238bcec10ba37c194a679f7f8bb075e8d064d8b530b4181e"},
    {file = "types_setuptools-67.7.0.3-py3-none-any.whl", hash = "sha256:ba59707ba74243aebb0f764d4011f780f0d2dbf60cc1c3efcc20b875d93f43e1"},
]
types-urllib3 = [
    {file = "types-urllib3-1.26.25.13.tar.gz", hash = "sha256:3300538c9dc11dad32eae4827ac313f5d986b8b21494801f1bf97a1ac6c03ae5"},
    {file = "types_urllib3-1.26.25.13-py3-none-any.whl", hash = "sha256:5dbd1d2bef14efee43f5318b5d36d805a489f6600252bb53626d4bfafd95e27c"},
]
typing-extensions = [
    {file = "typing_extensions-4.5.0-py3-none-any.whl", hash = "sha256:fb33085c39dd998ac16d1431ebc293a8b3eedd00fd4a32de0ff79002c19511b4"},
    {file = "typing_extensions-4.5.0.tar.gz", hash = "sha256:5cb5f4a79139d699607b3ef622a1dedafa84e115ab0024e0d9c044a9479ca7cb"},
]
tzdata = [
    {file = "tzdata-2023.3-py2.py3-none-any.whl", hash = "sha256:7e65763eef3120314099b6939b5546db7adce1e7d6f2e179e3df563c70511eda"},
    {file = "tzdata-2023.3.tar.gz", hash = "sha256:11ef1e08e54acb0d4f95bdb1be05da659673de4acbd21bf9c69e94cc5e907a3a"},
]


[[package]]
name = "uritemplate"
version = "4.1.1"
description = "Implementation of RFC 6570 URI Templates"
category = "main"
optional = false
python-versions = ">=3.6"
files = [
uritemplate = [
    {file = "uritemplate-4.1.1-py2.py3-none-any.whl", hash = "sha256:830c08b8d99bdd312ea4ead05994a38e8936266f84b9a7878232db50b044e02e"},
    {file = "uritemplate-4.1.1.tar.gz", hash = "sha256:4346edfc5c3b79f694bccd6d6099a322bbeb628dbf2cd86eea55a456ce5124f0"},
]
urllib3 = [
    {file = "urllib3-1.26.15-py2.py3-none-any.whl", hash = "sha256:aa751d169e23c7479ce47a0cb0da579e3ede798f994f5816a74e4f4500dcea42"},
    {file = "urllib3-1.26.15.tar.gz", hash = "sha256:8a388717b9476f934a21484e8c8e61875ab60644d29b9b39e11e4b9dc1c6b305"},
]
wheel = [
    {file = "wheel-0.40.0-py3-none-any.whl", hash = "sha256:d236b20e7cb522daf2390fa84c55eea81c5c30190f90f29ae2ca1ad8355bf247"},
    {file = "wheel-0.40.0.tar.gz", hash = "sha256:cd1196f3faee2b31968d626e1731c94f99cbdb67cf5a46e4f5656cbee7738873"},
]
wrapt = [
    {file = "wrapt-1.15.0-cp27-cp27m-macosx_10_9_x86_64.whl", hash = "sha256:ca1cccf838cd28d5a0883b342474c630ac48cac5df0ee6eacc9c7290f76b11c1"},
    {file = "wrapt-1.15.0-cp27-cp27m-manylinux1_i686.whl", hash = "sha256:e826aadda3cae59295b95343db8f3d965fb31059da7de01ee8d1c40a60398b29"},
    {file = "wrapt-1.15.0-cp27-cp27m-manylinux1_x86_64.whl", hash = "sha256:5fc8e02f5984a55d2c653f5fea93531e9836abbd84342c1d1e17abc4a15084c2"},
    {file = "wrapt-1.15.0-cp27-cp27m-manylinux2010_i686.whl", hash = "sha256:96e25c8603a155559231c19c0349245eeb4ac0096fe3c1d0be5c47e075bd4f46"},
    {file = "wrapt-1.15.0-cp27-cp27m-manylinux2010_x86_64.whl", hash = "sha256:40737a081d7497efea35ab9304b829b857f21558acfc7b3272f908d33b0d9d4c"},
    {file = "wrapt-1.15.0-cp27-cp27mu-manylinux1_i686.whl", hash = "sha256:f87ec75864c37c4c6cb908d282e1969e79763e0d9becdfe9fe5473b7bb1e5f09"},
    {file = "wrapt-1.15.0-cp27-cp27mu-manylinux1_x86_64.whl", hash = "sha256:1286eb30261894e4c70d124d44b7fd07825340869945c79d05bda53a40caa079"},
    {file = "wrapt-1.15.0-cp27-cp27mu-manylinux2010_i686.whl", hash = "sha256:493d389a2b63c88ad56cdc35d0fa5752daac56ca755805b1b0c530f785767d5e"},
    {file = "wrapt-1.15.0-cp27-cp27mu-manylinux2010_x86_64.whl", hash = "sha256:58d7a75d731e8c63614222bcb21dd992b4ab01a399f1f09dd82af17bbfc2368a"},
    {file = "wrapt-1.15.0-cp310-cp310-macosx_10_9_x86_64.whl", hash = "sha256:21f6d9a0d5b3a207cdf7acf8e58d7d13d463e639f0c7e01d82cdb671e6cb7923"},
    {file = "wrapt-1.15.0-cp310-cp310-macosx_11_0_arm64.whl", hash = "sha256:ce42618f67741d4697684e501ef02f29e758a123aa2d669e2d964ff734ee00ee"},
    {file = "wrapt-1.15.0-cp310-cp310-manylinux_2_17_aarch64.manylinux2014_aarch64.whl", hash = "sha256:41d07d029dd4157ae27beab04d22b8e261eddfc6ecd64ff7000b10dc8b3a5727"},
    {file = "wrapt-1.15.0-cp310-cp310-manylinux_2_5_i686.manylinux1_i686.manylinux_2_17_i686.manylinux2014_i686.whl", hash = "sha256:54accd4b8bc202966bafafd16e69da9d5640ff92389d33d28555c5fd4f25ccb7"},
    {file = "wrapt-1.15.0-cp310-cp310-manylinux_2_5_x86_64.manylinux1_x86_64.manylinux_2_17_x86_64.manylinux2014_x86_64.whl", hash = "sha256:2fbfbca668dd15b744418265a9607baa970c347eefd0db6a518aaf0cfbd153c0"},
    {file = "wrapt-1.15.0-cp310-cp310-musllinux_1_1_aarch64.whl", hash = "sha256:76e9c727a874b4856d11a32fb0b389afc61ce8aaf281ada613713ddeadd1cfec"},
    {file = "wrapt-1.15.0-cp310-cp310-musllinux_1_1_i686.whl", hash = "sha256:e20076a211cd6f9b44a6be58f7eeafa7ab5720eb796975d0c03f05b47d89eb90"},
    {file = "wrapt-1.15.0-cp310-cp310-musllinux_1_1_x86_64.whl", hash = "sha256:a74d56552ddbde46c246b5b89199cb3fd182f9c346c784e1a93e4dc3f5ec9975"},
    {file = "wrapt-1.15.0-cp310-cp310-win32.whl", hash = "sha256:26458da5653aa5b3d8dc8b24192f574a58984c749401f98fff994d41d3f08da1"},
    {file = "wrapt-1.15.0-cp310-cp310-win_amd64.whl", hash = "sha256:75760a47c06b5974aa5e01949bf7e66d2af4d08cb8c1d6516af5e39595397f5e"},
    {file = "wrapt-1.15.0-cp311-cp311-macosx_10_9_x86_64.whl", hash = "sha256:ba1711cda2d30634a7e452fc79eabcadaffedf241ff206db2ee93dd2c89a60e7"},
    {file = "wrapt-1.15.0-cp311-cp311-macosx_11_0_arm64.whl", hash = "sha256:56374914b132c702aa9aa9959c550004b8847148f95e1b824772d453ac204a72"},
    {file = "wrapt-1.15.0-cp311-cp311-manylinux_2_17_aarch64.manylinux2014_aarch64.whl", hash = "sha256:a89ce3fd220ff144bd9d54da333ec0de0399b52c9ac3d2ce34b569cf1a5748fb"},
    {file = "wrapt-1.15.0-cp311-cp311-manylinux_2_5_i686.manylinux1_i686.manylinux_2_17_i686.manylinux2014_i686.whl", hash = "sha256:3bbe623731d03b186b3d6b0d6f51865bf598587c38d6f7b0be2e27414f7f214e"},
    {file = "wrapt-1.15.0-cp311-cp311-manylinux_2_5_x86_64.manylinux1_x86_64.manylinux_2_17_x86_64.manylinux2014_x86_64.whl", hash = "sha256:3abbe948c3cbde2689370a262a8d04e32ec2dd4f27103669a45c6929bcdbfe7c"},
    {file = "wrapt-1.15.0-cp311-cp311-musllinux_1_1_aarch64.whl", hash = "sha256:b67b819628e3b748fd3c2192c15fb951f549d0f47c0449af0764d7647302fda3"},
    {file = "wrapt-1.15.0-cp311-cp311-musllinux_1_1_i686.whl", hash = "sha256:7eebcdbe3677e58dd4c0e03b4f2cfa346ed4049687d839adad68cc38bb559c92"},
    {file = "wrapt-1.15.0-cp311-cp311-musllinux_1_1_x86_64.whl", hash = "sha256:74934ebd71950e3db69960a7da29204f89624dde411afbfb3b4858c1409b1e98"},
    {file = "wrapt-1.15.0-cp311-cp311-win32.whl", hash = "sha256:bd84395aab8e4d36263cd1b9308cd504f6cf713b7d6d3ce25ea55670baec5416"},
    {file = "wrapt-1.15.0-cp311-cp311-win_amd64.whl", hash = "sha256:a487f72a25904e2b4bbc0817ce7a8de94363bd7e79890510174da9d901c38705"},
    {file = "wrapt-1.15.0-cp35-cp35m-manylinux1_i686.whl", hash = "sha256:4ff0d20f2e670800d3ed2b220d40984162089a6e2c9646fdb09b85e6f9a8fc29"},
    {file = "wrapt-1.15.0-cp35-cp35m-manylinux1_x86_64.whl", hash = "sha256:9ed6aa0726b9b60911f4aed8ec5b8dd7bf3491476015819f56473ffaef8959bd"},
    {file = "wrapt-1.15.0-cp35-cp35m-manylinux2010_i686.whl", hash = "sha256:896689fddba4f23ef7c718279e42f8834041a21342d95e56922e1c10c0cc7afb"},
    {file = "wrapt-1.15.0-cp35-cp35m-manylinux2010_x86_64.whl", hash = "sha256:75669d77bb2c071333417617a235324a1618dba66f82a750362eccbe5b61d248"},
    {file = "wrapt-1.15.0-cp35-cp35m-win32.whl", hash = "sha256:fbec11614dba0424ca72f4e8ba3c420dba07b4a7c206c8c8e4e73f2e98f4c559"},
    {file = "wrapt-1.15.0-cp35-cp35m-win_amd64.whl", hash = "sha256:fd69666217b62fa5d7c6aa88e507493a34dec4fa20c5bd925e4bc12fce586639"},
    {file = "wrapt-1.15.0-cp36-cp36m-macosx_10_9_x86_64.whl", hash = "sha256:b0724f05c396b0a4c36a3226c31648385deb6a65d8992644c12a4963c70326ba"},
    {file = "wrapt-1.15.0-cp36-cp36m-manylinux_2_17_aarch64.manylinux2014_aarch64.whl", hash = "sha256:bbeccb1aa40ab88cd29e6c7d8585582c99548f55f9b2581dfc5ba68c59a85752"},
    {file = "wrapt-1.15.0-cp36-cp36m-manylinux_2_5_i686.manylinux1_i686.manylinux_2_17_i686.manylinux2014_i686.whl", hash = "sha256:38adf7198f8f154502883242f9fe7333ab05a5b02de7d83aa2d88ea621f13364"},
    {file = "wrapt-1.15.0-cp36-cp36m-manylinux_2_5_x86_64.manylinux1_x86_64.manylinux_2_17_x86_64.manylinux2014_x86_64.whl", hash = "sha256:578383d740457fa790fdf85e6d346fda1416a40549fe8db08e5e9bd281c6a475"},
    {file = "wrapt-1.15.0-cp36-cp36m-musllinux_1_1_aarch64.whl", hash = "sha256:a4cbb9ff5795cd66f0066bdf5947f170f5d63a9274f99bdbca02fd973adcf2a8"},
    {file = "wrapt-1.15.0-cp36-cp36m-musllinux_1_1_i686.whl", hash = "sha256:af5bd9ccb188f6a5fdda9f1f09d9f4c86cc8a539bd48a0bfdc97723970348418"},
    {file = "wrapt-1.15.0-cp36-cp36m-musllinux_1_1_x86_64.whl", hash = "sha256:b56d5519e470d3f2fe4aa7585f0632b060d532d0696c5bdfb5e8319e1d0f69a2"},
    {file = "wrapt-1.15.0-cp36-cp36m-win32.whl", hash = "sha256:77d4c1b881076c3ba173484dfa53d3582c1c8ff1f914c6461ab70c8428b796c1"},
    {file = "wrapt-1.15.0-cp36-cp36m-win_amd64.whl", hash = "sha256:077ff0d1f9d9e4ce6476c1a924a3332452c1406e59d90a2cf24aeb29eeac9420"},
    {file = "wrapt-1.15.0-cp37-cp37m-macosx_10_9_x86_64.whl", hash = "sha256:5c5aa28df055697d7c37d2099a7bc09f559d5053c3349b1ad0c39000e611d317"},
    {file = "wrapt-1.15.0-cp37-cp37m-manylinux_2_17_aarch64.manylinux2014_aarch64.whl", hash = "sha256:3a8564f283394634a7a7054b7983e47dbf39c07712d7b177b37e03f2467a024e"},
    {file = "wrapt-1.15.0-cp37-cp37m-manylinux_2_5_i686.manylinux1_i686.manylinux_2_17_i686.manylinux2014_i686.whl", hash = "sha256:780c82a41dc493b62fc5884fb1d3a3b81106642c5c5c78d6a0d4cbe96d62ba7e"},
    {file = "wrapt-1.15.0-cp37-cp37m-manylinux_2_5_x86_64.manylinux1_x86_64.manylinux_2_17_x86_64.manylinux2014_x86_64.whl", hash = "sha256:e169e957c33576f47e21864cf3fc9ff47c223a4ebca8960079b8bd36cb014fd0"},
    {file = "wrapt-1.15.0-cp37-cp37m-musllinux_1_1_aarch64.whl", hash = "sha256:b02f21c1e2074943312d03d243ac4388319f2456576b2c6023041c4d57cd7019"},
    {file = "wrapt-1.15.0-cp37-cp37m-musllinux_1_1_i686.whl", hash = "sha256:f2e69b3ed24544b0d3dbe2c5c0ba5153ce50dcebb576fdc4696d52aa22db6034"},
    {file = "wrapt-1.15.0-cp37-cp37m-musllinux_1_1_x86_64.whl", hash = "sha256:d787272ed958a05b2c86311d3a4135d3c2aeea4fc655705f074130aa57d71653"},
    {file = "wrapt-1.15.0-cp37-cp37m-win32.whl", hash = "sha256:02fce1852f755f44f95af51f69d22e45080102e9d00258053b79367d07af39c0"},
    {file = "wrapt-1.15.0-cp37-cp37m-win_amd64.whl", hash = "sha256:abd52a09d03adf9c763d706df707c343293d5d106aea53483e0ec8d9e310ad5e"},
    {file = "wrapt-1.15.0-cp38-cp38-macosx_10_9_x86_64.whl", hash = "sha256:cdb4f085756c96a3af04e6eca7f08b1345e94b53af8921b25c72f096e704e145"},
    {file = "wrapt-1.15.0-cp38-cp38-macosx_11_0_arm64.whl", hash = "sha256:230ae493696a371f1dbffaad3dafbb742a4d27a0afd2b1aecebe52b740167e7f"},
    {file = "wrapt-1.15.0-cp38-cp38-manylinux_2_17_aarch64.manylinux2014_aarch64.whl", hash = "sha256:63424c681923b9f3bfbc5e3205aafe790904053d42ddcc08542181a30a7a51bd"},
    {file = "wrapt-1.15.0-cp38-cp38-manylinux_2_5_i686.manylinux1_i686.manylinux_2_17_i686.manylinux2014_i686.whl", hash = "sha256:d6bcbfc99f55655c3d93feb7ef3800bd5bbe963a755687cbf1f490a71fb7794b"},
    {file = "wrapt-1.15.0-cp38-cp38-manylinux_2_5_x86_64.manylinux1_x86_64.manylinux_2_17_x86_64.manylinux2014_x86_64.whl", hash = "sha256:c99f4309f5145b93eca6e35ac1a988f0dc0a7ccf9ccdcd78d3c0adf57224e62f"},
    {file = "wrapt-1.15.0-cp38-cp38-musllinux_1_1_aarch64.whl", hash = "sha256:b130fe77361d6771ecf5a219d8e0817d61b236b7d8b37cc045172e574ed219e6"},
    {file = "wrapt-1.15.0-cp38-cp38-musllinux_1_1_i686.whl", hash = "sha256:96177eb5645b1c6985f5c11d03fc2dbda9ad24ec0f3a46dcce91445747e15094"},
    {file = "wrapt-1.15.0-cp38-cp38-musllinux_1_1_x86_64.whl", hash = "sha256:d5fe3e099cf07d0fb5a1e23d399e5d4d1ca3e6dfcbe5c8570ccff3e9208274f7"},
    {file = "wrapt-1.15.0-cp38-cp38-win32.whl", hash = "sha256:abd8f36c99512755b8456047b7be10372fca271bf1467a1caa88db991e7c421b"},
    {file = "wrapt-1.15.0-cp38-cp38-win_amd64.whl", hash = "sha256:b06fa97478a5f478fb05e1980980a7cdf2712015493b44d0c87606c1513ed5b1"},
    {file = "wrapt-1.15.0-cp39-cp39-macosx_10_9_x86_64.whl", hash = "sha256:2e51de54d4fb8fb50d6ee8327f9828306a959ae394d3e01a1ba8b2f937747d86"},
    {file = "wrapt-1.15.0-cp39-cp39-macosx_11_0_arm64.whl", hash = "sha256:0970ddb69bba00670e58955f8019bec4a42d1785db3faa043c33d81de2bf843c"},
    {file = "wrapt-1.15.0-cp39-cp39-manylinux_2_17_aarch64.manylinux2014_aarch64.whl", hash = "sha256:76407ab327158c510f44ded207e2f76b657303e17cb7a572ffe2f5a8a48aa04d"},
    {file = "wrapt-1.15.0-cp39-cp39-manylinux_2_5_i686.manylinux1_i686.manylinux_2_17_i686.manylinux2014_i686.whl", hash = "sha256:cd525e0e52a5ff16653a3fc9e3dd827981917d34996600bbc34c05d048ca35cc"},
    {file = "wrapt-1.15.0-cp39-cp39-manylinux_2_5_x86_64.manylinux1_x86_64.manylinux_2_17_x86_64.manylinux2014_x86_64.whl", hash = "sha256:9d37ac69edc5614b90516807de32d08cb8e7b12260a285ee330955604ed9dd29"},
    {file = "wrapt-1.15.0-cp39-cp39-musllinux_1_1_aarch64.whl", hash = "sha256:078e2a1a86544e644a68422f881c48b84fef6d18f8c7a957ffd3f2e0a74a0d4a"},
    {file = "wrapt-1.15.0-cp39-cp39-musllinux_1_1_i686.whl", hash = "sha256:2cf56d0e237280baed46f0b5316661da892565ff58309d4d2ed7dba763d984b8"},
    {file = "wrapt-1.15.0-cp39-cp39-musllinux_1_1_x86_64.whl", hash = "sha256:7dc0713bf81287a00516ef43137273b23ee414fe41a3c14be10dd95ed98a2df9"},
    {file = "wrapt-1.15.0-cp39-cp39-win32.whl", hash = "sha256:46ed616d5fb42f98630ed70c3529541408166c22cdfd4540b88d5f21006b0eff"},
    {file = "wrapt-1.15.0-cp39-cp39-win_amd64.whl", hash = "sha256:eef4d64c650f33347c1f9266fa5ae001440b232ad9b98f1f43dfe7a79435c0a6"},
    {file = "wrapt-1.15.0-py3-none-any.whl", hash = "sha256:64b1df0f83706b4ef4cfb4fb0e4c2669100fd7ecacfb59e091fad300d4e04640"},
    {file = "wrapt-1.15.0.tar.gz", hash = "sha256:d06730c6aed78cee4126234cf2d071e01b44b915e725a6cb439a879ec9754a3a"},
]
yarl = [
    {file = "yarl-1.9.2-cp310-cp310-macosx_10_9_universal2.whl", hash = "sha256:8c2ad583743d16ddbdf6bb14b5cd76bf43b0d0006e918809d5d4ddf7bde8dd82"},
    {file = "yarl-1.9.2-cp310-cp310-macosx_10_9_x86_64.whl", hash = "sha256:82aa6264b36c50acfb2424ad5ca537a2060ab6de158a5bd2a72a032cc75b9eb8"},
    {file = "yarl-1.9.2-cp310-cp310-macosx_11_0_arm64.whl", hash = "sha256:c0c77533b5ed4bcc38e943178ccae29b9bcf48ffd1063f5821192f23a1bd27b9"},
    {file = "yarl-1.9.2-cp310-cp310-manylinux_2_17_aarch64.manylinux2014_aarch64.whl", hash = "sha256:ee4afac41415d52d53a9833ebae7e32b344be72835bbb589018c9e938045a560"},
    {file = "yarl-1.9.2-cp310-cp310-manylinux_2_17_ppc64le.manylinux2014_ppc64le.whl", hash = "sha256:9bf345c3a4f5ba7f766430f97f9cc1320786f19584acc7086491f45524a551ac"},
    {file = "yarl-1.9.2-cp310-cp310-manylinux_2_17_s390x.manylinux2014_s390x.whl", hash = "sha256:2a96c19c52ff442a808c105901d0bdfd2e28575b3d5f82e2f5fd67e20dc5f4ea"},
    {file = "yarl-1.9.2-cp310-cp310-manylinux_2_17_x86_64.manylinux2014_x86_64.whl", hash = "sha256:891c0e3ec5ec881541f6c5113d8df0315ce5440e244a716b95f2525b7b9f3608"},
    {file = "yarl-1.9.2-cp310-cp310-manylinux_2_5_i686.manylinux1_i686.manylinux_2_17_i686.manylinux2014_i686.whl", hash = "sha256:c3a53ba34a636a256d767c086ceb111358876e1fb6b50dfc4d3f4951d40133d5"},
    {file = "yarl-1.9.2-cp310-cp310-musllinux_1_1_aarch64.whl", hash = "sha256:566185e8ebc0898b11f8026447eacd02e46226716229cea8db37496c8cdd26e0"},
    {file = "yarl-1.9.2-cp310-cp310-musllinux_1_1_i686.whl", hash = "sha256:2b0738fb871812722a0ac2154be1f049c6223b9f6f22eec352996b69775b36d4"},
    {file = "yarl-1.9.2-cp310-cp310-musllinux_1_1_ppc64le.whl", hash = "sha256:32f1d071b3f362c80f1a7d322bfd7b2d11e33d2adf395cc1dd4df36c9c243095"},
    {file = "yarl-1.9.2-cp310-cp310-musllinux_1_1_s390x.whl", hash = "sha256:e9fdc7ac0d42bc3ea78818557fab03af6181e076a2944f43c38684b4b6bed8e3"},
    {file = "yarl-1.9.2-cp310-cp310-musllinux_1_1_x86_64.whl", hash = "sha256:56ff08ab5df8429901ebdc5d15941b59f6253393cb5da07b4170beefcf1b2528"},
    {file = "yarl-1.9.2-cp310-cp310-win32.whl", hash = "sha256:8ea48e0a2f931064469bdabca50c2f578b565fc446f302a79ba6cc0ee7f384d3"},
    {file = "yarl-1.9.2-cp310-cp310-win_amd64.whl", hash = "sha256:50f33040f3836e912ed16d212f6cc1efb3231a8a60526a407aeb66c1c1956dde"},
    {file = "yarl-1.9.2-cp311-cp311-macosx_10_9_universal2.whl", hash = "sha256:646d663eb2232d7909e6601f1a9107e66f9791f290a1b3dc7057818fe44fc2b6"},
    {file = "yarl-1.9.2-cp311-cp311-macosx_10_9_x86_64.whl", hash = "sha256:aff634b15beff8902d1f918012fc2a42e0dbae6f469fce134c8a0dc51ca423bb"},
    {file = "yarl-1.9.2-cp311-cp311-macosx_11_0_arm64.whl", hash = "sha256:a83503934c6273806aed765035716216cc9ab4e0364f7f066227e1aaea90b8d0"},
    {file = "yarl-1.9.2-cp311-cp311-manylinux_2_17_aarch64.manylinux2014_aarch64.whl", hash = "sha256:b25322201585c69abc7b0e89e72790469f7dad90d26754717f3310bfe30331c2"},
    {file = "yarl-1.9.2-cp311-cp311-manylinux_2_17_ppc64le.manylinux2014_ppc64le.whl", hash = "sha256:22a94666751778629f1ec4280b08eb11815783c63f52092a5953faf73be24191"},
    {file = "yarl-1.9.2-cp311-cp311-manylinux_2_17_s390x.manylinux2014_s390x.whl", hash = "sha256:8ec53a0ea2a80c5cd1ab397925f94bff59222aa3cf9c6da938ce05c9ec20428d"},
    {file = "yarl-1.9.2-cp311-cp311-manylinux_2_17_x86_64.manylinux2014_x86_64.whl", hash = "sha256:159d81f22d7a43e6eabc36d7194cb53f2f15f498dbbfa8edc8a3239350f59fe7"},
    {file = "yarl-1.9.2-cp311-cp311-manylinux_2_5_i686.manylinux1_i686.manylinux_2_17_i686.manylinux2014_i686.whl", hash = "sha256:832b7e711027c114d79dffb92576acd1bd2decc467dec60e1cac96912602d0e6"},
    {file = "yarl-1.9.2-cp311-cp311-musllinux_1_1_aarch64.whl", hash = "sha256:95d2ecefbcf4e744ea952d073c6922e72ee650ffc79028eb1e320e732898d7e8"},
    {file = "yarl-1.9.2-cp311-cp311-musllinux_1_1_i686.whl", hash = "sha256:d4e2c6d555e77b37288eaf45b8f60f0737c9efa3452c6c44626a5455aeb250b9"},
    {file = "yarl-1.9.2-cp311-cp311-musllinux_1_1_ppc64le.whl", hash = "sha256:783185c75c12a017cc345015ea359cc801c3b29a2966c2655cd12b233bf5a2be"},
    {file = "yarl-1.9.2-cp311-cp311-musllinux_1_1_s390x.whl", hash = "sha256:b8cc1863402472f16c600e3e93d542b7e7542a540f95c30afd472e8e549fc3f7"},
    {file = "yarl-1.9.2-cp311-cp311-musllinux_1_1_x86_64.whl", hash = "sha256:822b30a0f22e588b32d3120f6d41e4ed021806418b4c9f0bc3048b8c8cb3f92a"},
    {file = "yarl-1.9.2-cp311-cp311-win32.whl", hash = "sha256:a60347f234c2212a9f0361955007fcf4033a75bf600a33c88a0a8e91af77c0e8"},
    {file = "yarl-1.9.2-cp311-cp311-win_amd64.whl", hash = "sha256:be6b3fdec5c62f2a67cb3f8c6dbf56bbf3f61c0f046f84645cd1ca73532ea051"},
    {file = "yarl-1.9.2-cp37-cp37m-macosx_10_9_x86_64.whl", hash = "sha256:38a3928ae37558bc1b559f67410df446d1fbfa87318b124bf5032c31e3447b74"},
    {file = "yarl-1.9.2-cp37-cp37m-manylinux_2_17_aarch64.manylinux2014_aarch64.whl", hash = "sha256:ac9bb4c5ce3975aeac288cfcb5061ce60e0d14d92209e780c93954076c7c4367"},
    {file = "yarl-1.9.2-cp37-cp37m-manylinux_2_17_ppc64le.manylinux2014_ppc64le.whl", hash = "sha256:3da8a678ca8b96c8606bbb8bfacd99a12ad5dd288bc6f7979baddd62f71c63ef"},
    {file = "yarl-1.9.2-cp37-cp37m-manylinux_2_17_s390x.manylinux2014_s390x.whl", hash = "sha256:13414591ff516e04fcdee8dc051c13fd3db13b673c7a4cb1350e6b2ad9639ad3"},
    {file = "yarl-1.9.2-cp37-cp37m-manylinux_2_17_x86_64.manylinux2014_x86_64.whl", hash = "sha256:bf74d08542c3a9ea97bb8f343d4fcbd4d8f91bba5ec9d5d7f792dbe727f88938"},
    {file = "yarl-1.9.2-cp37-cp37m-manylinux_2_5_i686.manylinux1_i686.manylinux_2_17_i686.manylinux2014_i686.whl", hash = "sha256:6e7221580dc1db478464cfeef9b03b95c5852cc22894e418562997df0d074ccc"},
    {file = "yarl-1.9.2-cp37-cp37m-musllinux_1_1_aarch64.whl", hash = "sha256:494053246b119b041960ddcd20fd76224149cfea8ed8777b687358727911dd33"},
    {file = "yarl-1.9.2-cp37-cp37m-musllinux_1_1_i686.whl", hash = "sha256:52a25809fcbecfc63ac9ba0c0fb586f90837f5425edfd1ec9f3372b119585e45"},
    {file = "yarl-1.9.2-cp37-cp37m-musllinux_1_1_ppc64le.whl", hash = "sha256:e65610c5792870d45d7b68c677681376fcf9cc1c289f23e8e8b39c1485384185"},
    {file = "yarl-1.9.2-cp37-cp37m-musllinux_1_1_s390x.whl", hash = "sha256:1b1bba902cba32cdec51fca038fd53f8beee88b77efc373968d1ed021024cc04"},
    {file = "yarl-1.9.2-cp37-cp37m-musllinux_1_1_x86_64.whl", hash = "sha256:662e6016409828ee910f5d9602a2729a8a57d74b163c89a837de3fea050c7582"},
    {file = "yarl-1.9.2-cp37-cp37m-win32.whl", hash = "sha256:f364d3480bffd3aa566e886587eaca7c8c04d74f6e8933f3f2c996b7f09bee1b"},
    {file = "yarl-1.9.2-cp37-cp37m-win_amd64.whl", hash = "sha256:6a5883464143ab3ae9ba68daae8e7c5c95b969462bbe42e2464d60e7e2698368"},
    {file = "yarl-1.9.2-cp38-cp38-macosx_10_9_universal2.whl", hash = "sha256:5610f80cf43b6202e2c33ba3ec2ee0a2884f8f423c8f4f62906731d876ef4fac"},
    {file = "yarl-1.9.2-cp38-cp38-macosx_10_9_x86_64.whl", hash = "sha256:b9a4e67ad7b646cd6f0938c7ebfd60e481b7410f574c560e455e938d2da8e0f4"},
    {file = "yarl-1.9.2-cp38-cp38-macosx_11_0_arm64.whl", hash = "sha256:83fcc480d7549ccebe9415d96d9263e2d4226798c37ebd18c930fce43dfb9574"},
    {file = "yarl-1.9.2-cp38-cp38-manylinux_2_17_aarch64.manylinux2014_aarch64.whl", hash = "sha256:5fcd436ea16fee7d4207c045b1e340020e58a2597301cfbcfdbe5abd2356c2fb"},
    {file = "yarl-1.9.2-cp38-cp38-manylinux_2_17_ppc64le.manylinux2014_ppc64le.whl", hash = "sha256:84e0b1599334b1e1478db01b756e55937d4614f8654311eb26012091be109d59"},
    {file = "yarl-1.9.2-cp38-cp38-manylinux_2_17_s390x.manylinux2014_s390x.whl", hash = "sha256:3458a24e4ea3fd8930e934c129b676c27452e4ebda80fbe47b56d8c6c7a63a9e"},
    {file = "yarl-1.9.2-cp38-cp38-manylinux_2_17_x86_64.manylinux2014_x86_64.whl", hash = "sha256:838162460b3a08987546e881a2bfa573960bb559dfa739e7800ceeec92e64417"},
    {file = "yarl-1.9.2-cp38-cp38-manylinux_2_5_i686.manylinux1_i686.manylinux_2_17_i686.manylinux2014_i686.whl", hash = "sha256:f4e2d08f07a3d7d3e12549052eb5ad3eab1c349c53ac51c209a0e5991bbada78"},
    {file = "yarl-1.9.2-cp38-cp38-musllinux_1_1_aarch64.whl", hash = "sha256:de119f56f3c5f0e2fb4dee508531a32b069a5f2c6e827b272d1e0ff5ac040333"},
    {file = "yarl-1.9.2-cp38-cp38-musllinux_1_1_i686.whl", hash = "sha256:149ddea5abf329752ea5051b61bd6c1d979e13fbf122d3a1f9f0c8be6cb6f63c"},
    {file = "yarl-1.9.2-cp38-cp38-musllinux_1_1_ppc64le.whl", hash = "sha256:674ca19cbee4a82c9f54e0d1eee28116e63bc6fd1e96c43031d11cbab8b2afd5"},
    {file = "yarl-1.9.2-cp38-cp38-musllinux_1_1_s390x.whl", hash = "sha256:9b3152f2f5677b997ae6c804b73da05a39daa6a9e85a512e0e6823d81cdad7cc"},
    {file = "yarl-1.9.2-cp38-cp38-musllinux_1_1_x86_64.whl", hash = "sha256:5415d5a4b080dc9612b1b63cba008db84e908b95848369aa1da3686ae27b6d2b"},
    {file = "yarl-1.9.2-cp38-cp38-win32.whl", hash = "sha256:f7a3d8146575e08c29ed1cd287068e6d02f1c7bdff8970db96683b9591b86ee7"},
    {file = "yarl-1.9.2-cp38-cp38-win_amd64.whl", hash = "sha256:63c48f6cef34e6319a74c727376e95626f84ea091f92c0250a98e53e62c77c72"},
    {file = "yarl-1.9.2-cp39-cp39-macosx_10_9_universal2.whl", hash = "sha256:75df5ef94c3fdc393c6b19d80e6ef1ecc9ae2f4263c09cacb178d871c02a5ba9"},
    {file = "yarl-1.9.2-cp39-cp39-macosx_10_9_x86_64.whl", hash = "sha256:c027a6e96ef77d401d8d5a5c8d6bc478e8042f1e448272e8d9752cb0aff8b5c8"},
    {file = "yarl-1.9.2-cp39-cp39-macosx_11_0_arm64.whl", hash = "sha256:f3b078dbe22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7f79be488ffcfc7a9edb3409d018e0952cf13f15fd6512847f3f7"},
    {file = "yarl-1.9.2-cp39-cp39-manylinux_2_17_aarch64.manylinux2014_aarch64.whl", hash = "sha256:59723a029760079b7d991a401386390c4be5bfec1e7dd83e25a6a0881859e716"},
    {file = "yarl-1.9.2-cp39-cp39-manylinux_2_17_ppc64le.manylinux2014_ppc64le.whl", hash = "sha256:b03917871bf859a81ccb180c9a2e6c1e04d2f6a51d953e6a5cdd70c93d4e5a2a"},
    {file = "yarl-1.9.2-cp39-cp39-manylinux_2_17_s390x.manylinux2014_s390x.whl", hash = "sha256:c1012fa63eb6c032f3ce5d2171c267992ae0c00b9e164efe4d73db818465fac3"},
    {file = "yarl-1.9.2-cp39-cp39-manylinux_2_17_x86_64.manylinux2014_x86_64.whl", hash = "sha256:a74dcbfe780e62f4b5a062714576f16c2f3493a0394e555ab141bf0d746bb955"},
    {file = "yarl-1.9.2-cp39-cp39-manylinux_2_5_i686.manylinux1_i686.manylinux_2_17_i686.manylinux2014_i686.whl", hash = "sha256:8c56986609b057b4839968ba901944af91b8e92f1725d1a2d77cbac6972b9ed1"},
    {file = "yarl-1.9.2-cp39-cp39-musllinux_1_1_aarch64.whl", hash = "sha256:2c315df3293cd521033533d242d15eab26583360b58f7ee5d9565f15fee1bef4"},
    {file = "yarl-1.9.2-cp39-cp39-musllinux_1_1_i686.whl", hash = "sha256:b7232f8dfbd225d57340e441d8caf8652a6acd06b389ea2d3222b8bc89cbfca6"},
    {file = "yarl-1.9.2-cp39-cp39-musllinux_1_1_ppc64le.whl", hash = "sha256:53338749febd28935d55b41bf0bcc79d634881195a39f6b2f767870b72514caf"},
    {file = "yarl-1.9.2-cp39-cp39-musllinux_1_1_s390x.whl", hash = "sha256:066c163aec9d3d073dc9ffe5dd3ad05069bcb03fcaab8d221290ba99f9f69ee3"},
    {file = "yarl-1.9.2-cp39-cp39-musllinux_1_1_x86_64.whl", hash = "sha256:8288d7cd28f8119b07dd49b7230d6b4562f9b61ee9a4ab02221060d21136be80"},
    {file = "yarl-1.9.2-cp39-cp39-win32.whl", hash = "sha256:b124e2a6d223b65ba8768d5706d103280914d61f5cae3afbc50fc3dfcc016623"},
    {file = "yarl-1.9.2-cp39-cp39-win_amd64.whl", hash = "sha256:61016e7d582bc46a5378ffdd02cd0314fb8ba52f40f9cf4d9a5e7dbef88dee18"},
    {file = "yarl-1.9.2.tar.gz", hash = "sha256:04ab9d4b9f587c06d801c2abfe9317b77cdf996c65a90d5e84ecc45010823571"},
]

[package.dependencies]
idna = ">=2.0"
multidict = ">=4.0"

[[package]]
name = "zeep"
version = "4.2.1"
description = "A Python SOAP client"
category = "dev"
optional = false
python-versions = ">=3.7"
files = [
zeep = [
    {file = "zeep-4.2.1-py3-none-any.whl", hash = "sha256:6754feb4c34a4b6d65fbc359252bf6654dcce3937bf1d95aae4402a60a8f5939"},
    {file = "zeep-4.2.1.tar.gz", hash = "sha256:72093acfdb1d8360ed400869b73fbf1882b95c4287f798084c42ee0c1ff0e425"},
]
zenpy = [
    {file = "zenpy-2.0.25.tar.gz", hash = "sha256:0b41998811cdcab997523c1fed40edb5ef21c4a2046d9cf7209933343222ff9b"},
]
zipp = [
    {file = "zipp-3.15.0-py3-none-any.whl", hash = "sha256:48904fc76a60e542af151aded95726c1a5c34ed43ab4134b597665c86d7ad556"},
    {file = "zipp-3.15.0.tar.gz", hash = "sha256:112929ad649da941c23de50f356a2b5570c954b65150642bccdd66bf194d224b"},
]

[package.extras]
docs = ["furo", "jaraco.packaging (>=9)", "jaraco.tidelift (>=1.4)", "rst.linker (>=1.9)", "sphinx (>=3.5)", "sphinx-lint"]
testing = ["big-O", "flake8 (<5)", "jaraco.functools", "jaraco.itertools", "more-itertools", "pytest (>=6)", "pytest-black (>=0.3.7)", "pytest-checkdocs (>=2.4)", "pytest-cov", "pytest-enabler (>=1.3)", "pytest-flake8", "pytest-mypy (>=0.9.1)"]

[metadata]
lock-version = "2.0"
python-versions = "^3.8.1"
content-hash = "320d1b5fe5eea9d85ed02a6e9310a21a3d841a599f98e526989a0a92e2eec014"<|MERGE_RESOLUTION|>--- conflicted
+++ resolved
@@ -135,7 +135,6 @@
 yaml = ["PyYAML"]
 
 [[package]]
-<<<<<<< HEAD
 name = "cachecontrol"
 version = "0.12.11"
 description = "httplib2 caching for requests"
@@ -154,7 +153,6 @@
 [package.extras]
 filecache = ["lockfile (>=0.9)"]
 redis = ["redis (>=2.10.5)"]
-=======
 name = "black"
 version = "23.3.0"
 description = "The uncompromising code formatter."
@@ -176,7 +174,6 @@
 d = ["aiohttp (>=3.7.4)"]
 jupyter = ["ipython (>=7.8.0)", "tokenize-rt (>=3.2.0)"]
 uvloop = ["uvloop (>=0.15.2)"]
->>>>>>> ffafb379
 
 [[package]]
 name = "cachetools"
