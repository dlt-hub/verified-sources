--- conflicted
+++ resolved
@@ -1,16 +1,3 @@
-<<<<<<< HEAD
-destination.postgres.credentials="postgres://loader:loader@localhost:5432/dlt_data"
-destination.redshift.credentials="postgres://loader:set me up@3.73.90.3:5439/chat_analytics_rasa_ci"
-
-# need to fill subdomain + 1 of the following: (email + password), (email + token) or (oauth_token)
-[sources.zendesk.credentials]
-password = ""
-subdomain = ""
-token = ""
-email = ""
-oauth_token = ""
-
-=======
 ### Destinations
 [destination]
 
@@ -20,7 +7,6 @@
 redshift.credentials = "postgresql://loader:<set me up>@3.73.90.3:5439/chat_analytics_rasa_ci"
 
 # bigquery
->>>>>>> 968c30b1
 [destination.bigquery.credentials]
 client_email = "chat-analytics-loader@chat-analytics-rasa-ci.iam.gserviceaccount.com"
 private_key = "set me up"  # set the private key
@@ -50,7 +36,9 @@
 [sources.pipedrive]
 pipedrive_api_key="set me up!"
 
-<<<<<<< HEAD
+# Example database for source in sql_database/source.py
+[sources.sql_database]
+database_url = "postgresql://my_user:my_password@localhost:5439/my_database"
 
 # not all these credentials are needed, you can choose between
 # email + password
@@ -61,10 +49,4 @@
 subdomain = ""
 token = ""
 email = ""
-oauth_token = ""
-=======
-# Example database for source in sql_database/source.py
-[sources.sql_database]
-database_url = "postgresql://my_user:my_password@localhost:5439/my_database"
-
->>>>>>> 968c30b1
+oauth_token = ""