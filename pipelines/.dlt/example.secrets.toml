### Destinations
[destination]

# local postgres
postgres.credentials="postgresql://loader:loader@localhost:5432/dlt_data"
# redshift - mind the password!
redshift.credentials = "postgresql://loader:<set me up>@3.73.90.3:5439/chat_analytics_rasa_ci"

# bigquery
[destination.bigquery.credentials]
client_email = "chat-analytics-loader@chat-analytics-rasa-ci.iam.gserviceaccount.com"
private_key = "set me up"  # set the private key
project_id = "chat-analytics-rasa-ci"
location = "US"


### Sources
[sources]

<<<<<<< HEAD

=======
[sources.strapi]
api_secret_key = "secret_string"
domain = "my-strapi.up.railway.app"
>>>>>>> 4a51ab0f

## chess pipeline
# the section below defines secrets for "chess_dlt_config_example" source in chess/__init__.py
[sources.chess]
secret_str="secret string"  # a string secret

# a dictionary/complex secret
[sources.chess.secret_dict]
secret_key="key string"
key_index=1

## google sheets pipeline
[sources.google_sheets.credentials]
project_id=""
client_email=""
private_key = ""

[sources.pipedrive]
pipedrive_api_key="set me up!"

# Example database for source in sql_database/source.py
[sources.sql_database]
database_url = "postgresql://my_user:my_password@localhost:5439/my_database"

<<<<<<< HEAD
[sources.active_campaign]
account_name='dlthub82945' # you can find the account name in the url
api_key='set me up!'
=======
[sources.hubspot]
api_key="set me up!"

# Github access token (must be classic for reactions source)
[sources.github]
access_token=""
>>>>>>> 4a51ab0f
<|MERGE_RESOLUTION|>--- conflicted
+++ resolved
@@ -17,13 +17,11 @@
 ### Sources
 [sources]
 
-<<<<<<< HEAD
 
-=======
 [sources.strapi]
 api_secret_key = "secret_string"
 domain = "my-strapi.up.railway.app"
->>>>>>> 4a51ab0f
+
 
 ## chess pipeline
 # the section below defines secrets for "chess_dlt_config_example" source in chess/__init__.py
@@ -48,15 +46,16 @@
 [sources.sql_database]
 database_url = "postgresql://my_user:my_password@localhost:5439/my_database"
 
-<<<<<<< HEAD
+
 [sources.active_campaign]
 account_name='dlthub82945' # you can find the account name in the url
 api_key='set me up!'
-=======
+
+
 [sources.hubspot]
 api_key="set me up!"
 
+
 # Github access token (must be classic for reactions source)
 [sources.github]
-access_token=""
->>>>>>> 4a51ab0f
+access_token=""