--- conflicted
+++ resolved
@@ -40,7 +40,6 @@
 [sources.sql_database]
 database_url = "postgresql://my_user:my_password@localhost:5439/my_database"
 
-<<<<<<< HEAD
 # not all these credentials are needed, you can choose between
 # email + password
 # email + token + subdomain
@@ -64,11 +63,10 @@
 token = ""
 email = ""
 oauth_token = ""
-=======
+
 [sources.hubspot]
 api_key="set me up!"
 
 # Github access token (must be classic for reactions source)
 [sources.github]
-access_token=""
->>>>>>> b6e10981
+access_token=""