### Destinations
[destination]

# local postgres
postgres.credentials="postgresql://loader:loader@localhost:5432/dlt_data"
# redshift - mind the password!
redshift.credentials = "postgresql://loader:<set me up>@3.73.90.3:5439/chat_analytics_rasa_ci"

# bigquery
[destination.bigquery.credentials]
client_email = "chat-analytics-loader@chat-analytics-rasa-ci.iam.gserviceaccount.com"
private_key = "set me up"  # set the private key
project_id = "chat-analytics-rasa-ci"
location = "US"


### Sources
[sources]

[sources.strapi]
api_secret_key = "secret_string"
domain = "my-strapi.up.railway.app"

## chess pipeline
# the section below defines secrets for "chess_dlt_config_example" source in chess/__init__.py
[sources.chess]
secret_str="secret string"  # a string secret

# a dictionary/complex secret
[sources.chess.secret_dict]
secret_key="key string"
key_index=1

# google analytics, the client email is the email of the service account.
# Service account authenticaton requires: project_id, client_email and private_key
# OAuth authentication requires: client_id, client_secret and refresh_token (project_id is only required for the setup script)
[sources.google_analytics.credentials]
client_id = ""
client_secret = ""
refresh_token = ""
project_id = ""
client_email = ""
private_key = ""

## google sheets pipeline
[sources.google_sheets.credentials]
project_id=""
client_email=""
private_key = ""

[sources.matomo]
api_token = ""

[sources.pipedrive]
pipedrive_api_key="set me up!"

# Example database for source in sql_database/source.py
[sources.sql_database]
drivername = "mysql+pymysql"
database = "Rfam"
username = "rfamro"
# password = ""
host = "mysql-rfam-public.ebi.ac.uk"
port = "4497"

# not all these credentials are needed, you can choose between
# email + password
# email + token + subdomain
# oauth_token - guide on how to: https://support.zendesk.com/hc/en-us/articles/4408845965210-Using-OAuth-authentication-with-your-application
[sources.zendesk.zendesk_support.credentials]
password = ""
subdomain = ""
token = ""
email = ""
oauth_token = ""

# zendesk chat has different credentials
[sources.zendesk.zendesk_chat.credentials]
subdomain = ""
oauth_token = ""

# Talk has the same options as zendesk support, this just gives the ability to declare a different set of credentials for talk
[sources.zendesk.zendesk_talk.credentials]
password = ""
subdomain = ""
token = ""
email = ""
oauth_token = ""

[sources.hubspot]
api_key="set me up!"

# Github access token (must be classic for reactions source)
[sources.github]
access_token=""

# Stripe API secret key. You can view and manage your API keys in the Stripe Dashboard
# https://stripe.com/login?redirect=/account/apikeys.
[sources.stripe_analytics.stripe_source]
stripe_secret_key="set me up!"

[sources.asana_dlt]
access_token=""

[sources.shopify_dlt]
access_token=""

<<<<<<< HEAD
# Firebase service account and database url 
[sources.firebase]
project_id="set me up!"
private_key_id="set me up!"
private_key="set me up!"
client_email="set me up!"
client_id="set me up!"
database_url="set me up!"
=======
[sources.facebook_ads]
access_token="set me up!"
account_id="set me up"
access_token_expires_at=1688821881

[sources.workable]
access_token=""

[sources.notion]
api_key=""

[sources.salesforce]
security_token=""
user_name=""
password=""

[sources.mux]
mux_api_access_token=""
mux_api_secret_key=""
>>>>>>> 46d7f416
<|MERGE_RESOLUTION|>--- conflicted
+++ resolved
@@ -105,7 +105,6 @@
 [sources.shopify_dlt]
 access_token=""
 
-<<<<<<< HEAD
 # Firebase service account and database url 
 [sources.firebase]
 project_id="set me up!"
@@ -114,7 +113,7 @@
 client_email="set me up!"
 client_id="set me up!"
 database_url="set me up!"
-=======
+
 [sources.facebook_ads]
 access_token="set me up!"
 account_id="set me up"
@@ -133,5 +132,4 @@
 
 [sources.mux]
 mux_api_access_token=""
-mux_api_secret_key=""
->>>>>>> 46d7f416
+mux_api_secret_key=""