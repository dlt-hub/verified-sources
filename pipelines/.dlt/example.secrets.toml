--- conflicted
+++ resolved
@@ -89,11 +89,6 @@
 [sources.github]
 access_token=""
 
-<<<<<<< HEAD
-## youtube analytics source
-[sources.youtube_analytics]
-api_secrets_key="set me up!"
-=======
 # Stripe API secret key. You can view and manage your API keys in the Stripe Dashboard
 # https://stripe.com/login?redirect=/account/apikeys.
 [sources.stripe_analytics.stripe_source]
@@ -104,4 +99,7 @@
 
 [sources.shopify_dlt]
 access_token=""
->>>>>>> beeed500
+
+## youtube analytics source
+[sources.youtube_analytics]
+api_secrets_key="set me up!"