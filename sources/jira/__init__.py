""" This source uses Jira API and dlt to load data such as Issues, Users, Workflows and Projects to the database. """

from typing import Iterable, List, Optional

import dlt
from dlt.common.typing import DictStrAny, TDataItem
from dlt.extract.source import DltResource
from dlt.sources.helpers import requests

from .settings import DEFAULT_ENDPOINTS, DEFAULT_PAGE_SIZE


@dlt.source(max_table_nesting=2)
def jira(
    subdomain: str = dlt.secrets.value,
    email: str = dlt.secrets.value,
    api_token: str = dlt.secrets.value,
    page_size: int = DEFAULT_PAGE_SIZE,
) -> Iterable[DltResource]:
    """
    Jira source function that generates a list of resource functions based on endpoints.

    Args:
        subdomain: The subdomain for the Jira instance.
        email: The email to authenticate with.
        api_token: The API token to authenticate with.
        page_size: Maximum number of results per page
    Returns:
        Iterable[DltResource]: List of resource functions.
    """
    resources = []
    for endpoint_name, endpoint_parameters in DEFAULT_ENDPOINTS.items():
        res_function = dlt.resource(
            get_paginated_data, name=endpoint_name, write_disposition="replace"
<<<<<<< HEAD
        )(**endpoint_parameters, subdomain=subdomain, email=email, api_token=api_token)
=======
        )(
            **endpoint_parameters,  # type: ignore
            subdomain=subdomain,
            email=email,
            api_token=api_token,
            page_size=page_size,
        )
>>>>>>> f5e1d463
        resources.append(res_function)

    return resources


@dlt.source(max_table_nesting=2)
def jira_search(
    subdomain: str = dlt.secrets.value,
    email: str = dlt.secrets.value,
    api_token: str = dlt.secrets.value,
    page_size: int = DEFAULT_PAGE_SIZE,
) -> Iterable[DltResource]:
    """
    Jira search source function that generates a resource function for searching issues.

    Args:
        subdomain: The subdomain for the Jira instance.
        email: The email to authenticate with.
        api_token: The API token to authenticate with.
        page_size: Maximum number of results per page
    Returns:
        Iterable[DltResource]: Resource function for searching issues.
    """

    @dlt.resource(write_disposition="replace")
    def issues(jql_queries: List[str]) -> Iterable[TDataItem]:
        api_path = "rest/api/3/search"

        for jql in jql_queries:
            params = {
                "fields": "*all",
                "expand": "fields,changelog,operations,transitions,names",
                "validateQuery": "strict",
                "jql": jql,
            }

            yield from get_paginated_data(
                api_path=api_path,
                params=params,
                subdomain=subdomain,
                email=email,
                api_token=api_token,
                page_size=page_size,
                data_path="issues",
            )

    return issues


def get_paginated_data(
    subdomain: str,
    email: str,
    api_token: str,
    page_size: int,
    api_path: str = "rest/api/2/search",
    data_path: Optional[str] = None,
    params: Optional[DictStrAny] = None,
) -> Iterable[TDataItem]:
    """
    Function to fetch paginated data from a Jira API endpoint.

    Args:
        subdomain: The subdomain for the Jira instance.
        email: The email to authenticate with.
        api_token: The API token to authenticate with.
        page_size: Maximum number of results per page
        api_path: The API path for the Jira endpoint.
        data_path: Optional data path to extract from the response.
        params: Optional parameters for the API request.
    Yields:
        Iterable[TDataItem]: Yields pages of data from the API.
    """
    url = f"https://{subdomain}.atlassian.net/{api_path}"
    headers = {"Accept": "application/json"}
    auth = (email, api_token)
    params = {} if params is None else params
    params["startAt"] = start_at = 0
    params["maxResults"] = page_size

    while True:
        response = requests.get(url, auth=auth, headers=headers, params=params)
        response.raise_for_status()
        result = response.json()

        if data_path:
            results_page = result.pop(data_path)
        else:
            results_page = result

        if len(results_page) == 0:
            break

        yield results_page

        # continue from next page
        start_at += len(results_page)
        params["startAt"] = start_at<|MERGE_RESOLUTION|>--- conflicted
+++ resolved
@@ -32,9 +32,6 @@
     for endpoint_name, endpoint_parameters in DEFAULT_ENDPOINTS.items():
         res_function = dlt.resource(
             get_paginated_data, name=endpoint_name, write_disposition="replace"
-<<<<<<< HEAD
-        )(**endpoint_parameters, subdomain=subdomain, email=email, api_token=api_token)
-=======
         )(
             **endpoint_parameters,  # type: ignore
             subdomain=subdomain,
@@ -42,7 +39,6 @@
             api_token=api_token,
             page_size=page_size,
         )
->>>>>>> f5e1d463
         resources.append(res_function)
 
     return resources
