--- conflicted
+++ resolved
@@ -12,12 +12,4 @@
 def create_nested_accessor(path: Union[str, Sequence[str]]) -> Any:
     if isinstance(path, (list, tuple)):
         return lambda d: reduce(getitem, path, d)
-<<<<<<< HEAD
-    return lambda d: d.get(path)
-=======
-    return lambda d: d.get(path)
-
-
-def remove_key(d: Mapping[str, Any], key: str) -> Dict[str, Any]:
-    return {k: v for k, v in d.items() if k != key}
->>>>>>> 01a08cb8
+    return lambda d: d.get(path)