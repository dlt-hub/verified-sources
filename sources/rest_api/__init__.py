"""Generic API Source"""

from typing import Type, Any, Dict, List, Optional, Generator, Callable, cast, Union
import graphlib  # type: ignore[import,unused-ignore]

import dlt
from dlt.common.validation import validate_dict
from dlt.common import jsonpath
from dlt.common.schema.schema import Schema
from dlt.common.schema.typing import TSchemaContract
from dlt.common.configuration.specs import BaseConfiguration

from dlt.extract.incremental import Incremental
from dlt.extract.source import DltResource, DltSource

from dlt.sources.helpers.rest_client import RESTClient
from dlt.sources.helpers.rest_client.paginators import BasePaginator
from dlt.sources.helpers.rest_client.typing import HTTPMethodBasic
from .typing import (
    ClientConfig,
    ResolvedParam,
    ResolveParamConfig,
    Endpoint,
    EndpointResource,
    IncrementalParamConfig,
    RESTAPIConfig,
    ParamBindType,
)
from .config_setup import (
    IncrementalParam,
    create_auth,
    create_paginator,
    build_resource_dependency_graph,
    process_parent_data_item,
    setup_incremental_object,
    create_response_hooks,
)
from .utils import check_connection, exclude_keys  # noqa: F401

PARAM_TYPES: List[ParamBindType] = ["incremental", "resolve"]


def rest_api_source(
    config: RESTAPIConfig,
    name: str = None,
    section: str = None,
    max_table_nesting: int = None,
    root_key: bool = False,
    schema: Schema = None,
    schema_contract: TSchemaContract = None,
    spec: Type[BaseConfiguration] = None,
) -> DltSource:
    """Creates and configures a REST API source for data extraction.

    Args:
        config (RESTAPIConfig): Configuration for the REST API source.
        name (str, optional): Name of the source.
        section (str, optional): Section of the configuration file.
        max_table_nesting (int, optional): Maximum depth of nested table above which
            the remaining nodes are loaded as structs or JSON.
        root_key (bool, optional): Enables merging on all resources by propagating
            root foreign key to child tables. This option is most useful if you
            plan to change write disposition of a resource to disable/enable merge.
            Defaults to False.
        schema (Schema, optional): An explicit `Schema` instance to be associated
            with the source. If not present, `dlt` creates a new `Schema` object
            with provided `name`. If such `Schema` already exists in the same
            folder as the module containing the decorated function, such schema
            will be loaded from file.
        schema_contract (TSchemaContract, optional): Schema contract settings
            that will be applied to this resource.
        spec (Type[BaseConfiguration], optional): A specification of configuration
            and secret values required by the source.

    Returns:
        DltSource: A configured dlt source.

    Example:
        pokemon_source = rest_api_source({
            "client": {
                "base_url": "https://pokeapi.co/api/v2/",
                "paginator": "json_response",
            },
            "endpoints": {
                "pokemon": {
                    "params": {
                        "limit": 100, # Default page size is 20
                    },
                    "resource": {
                        "primary_key": "id",
                    }
                },
            },
        })
    """
    decorated = dlt.source(
        rest_api_resources,
        name,
        section,
        max_table_nesting,
        root_key,
        schema,
        schema_contract,
        spec,
    )

    return decorated(config)


def rest_api_resources(config: RESTAPIConfig) -> List[DltResource]:
    """Creates a list of resources from a REST API configuration.

    Args:
        config (RESTAPIConfig): Configuration for the REST API source.

    Returns:
        List[DltResource]: List of dlt resources.

    Example:
        github_source = rest_api_resources({
            "client": {
                "base_url": "https://api.github.com/repos/dlt-hub/dlt/",
                "auth": {
                    "token": dlt.secrets["token"],
                },
            },
            "resource_defaults": {
                "primary_key": "id",
                "write_disposition": "merge",
                "endpoint": {
                    "params": {
                        "per_page": 100,
                    },
                },
            },
            "resources": [
                {
                    "name": "issues",
                    "endpoint": {
                        "path": "issues",
                        "params": {
                            "sort": "updated",
                            "direction": "desc",
                            "state": "open",
                            "since": {
                                "type": "incremental",
                                "cursor_path": "updated_at",
                                "initial_value": "2024-01-25T11:21:28Z",
                            },
                        },
                    },
                },
                {
                    "name": "issue_comments",
                    "endpoint": {
                        "path": "issues/{issue_number}/comments",
                        "params": {
                            "issue_number": {
                                "type": "resolve",
                                "resource": "issues",
                                "field": "number",
                            }
                        },
                    },
                },
            ],
        })
    """

    validate_dict(RESTAPIConfig, config, path=".")

    client_config = config["client"]
    resource_defaults = config.get("resource_defaults", {})
    resource_list = config["resources"]

    (
        dependency_graph,
        endpoint_resource_map,
        resolved_param_map,
    ) = build_resource_dependency_graph(
        resource_defaults,
        resource_list,
    )

    resources = create_resources(
        client_config,
        dependency_graph,
        endpoint_resource_map,
        resolved_param_map,
    )

    return list(resources.values())


def create_resources(
    client_config: ClientConfig,
    dependency_graph: graphlib.TopologicalSorter,
    endpoint_resource_map: Dict[str, EndpointResource],
    resolved_param_map: Dict[str, Optional[ResolvedParam]],
) -> Dict[str, DltResource]:
    resources = {}

    for resource_name in dependency_graph.static_order():
        resource_name = cast(str, resource_name)
        endpoint_resource = endpoint_resource_map[resource_name]
        endpoint_config = cast(Endpoint, endpoint_resource["endpoint"])
        request_params = endpoint_config.get("params", {})
        request_json = endpoint_config.get("json", None)
        paginator = create_paginator(endpoint_config.get("paginator"))
        row_filter = endpoint_resource.pop("row_filter", lambda x: True)
        transform = endpoint_resource.pop("transform", lambda x: x)
        exclude_columns = endpoint_resource.pop("exclude_columns", [])

        resolved_param: ResolvedParam = resolved_param_map[resource_name]

        include_from_parent: List[str] = endpoint_resource.get(
            "include_from_parent", []
        )
        if not resolved_param and include_from_parent:
            raise ValueError(
                f"Resource {resource_name} has include_from_parent but is not "
                "dependent on another resource"
            )
        _validate_param_type(request_params)
        (
            incremental_object,
            incremental_param,
            incremental_cursor_transform,
        ) = setup_incremental_object(request_params, endpoint_config.get("incremental"))

        client = RESTClient(
            base_url=client_config["base_url"],
            headers=client_config.get("headers"),
            auth=create_auth(client_config.get("auth")),
            paginator=create_paginator(client_config.get("paginator")),
        )

        hooks = create_response_hooks(endpoint_config.get("response_actions"))

        resource_kwargs = exclude_keys(
            endpoint_resource, {"endpoint", "include_from_parent"}
        )

        if resolved_param is None:

            def paginate_resource(
                method: HTTPMethodBasic,
                path: str,
                params: Dict[str, Any],
                json: Optional[Dict[str, Any]],
                paginator: Optional[BasePaginator],
                data_selector: Optional[jsonpath.TJsonPath],
                hooks: Optional[Dict[str, Any]],
                client: RESTClient = client,
                incremental_object: Optional[Incremental[Any]] = incremental_object,
<<<<<<< HEAD
                incremental_param: IncrementalParam = incremental_param,
                row_filter: Callable[[Any], bool] = row_filter,
                transform: Callable[[Any], Any] = transform,
                exclude_columns: List[jsonpath.TJsonPath] = exclude_columns,
=======
                incremental_param: Optional[IncrementalParam] = incremental_param,
                incremental_cursor_transform: Optional[
                    Callable[..., Any]
                ] = incremental_cursor_transform,
>>>>>>> 1fb30282
            ) -> Generator[Any, None, None]:
                def exclude_elements(item: Any) -> Any:
                    for exclude_path in exclude_columns:  # noqa: B023
                        item = jsonpath.compile_path(exclude_path).filter(
                            lambda x: True, item
                        )
                    return item

                if incremental_object:
                    params = _set_incremental_params(
                        params,
                        incremental_object,
                        incremental_param,
                        incremental_cursor_transform,
                    )

                for page in client.paginate(
                    method=method,
                    path=path,
                    params=params,
                    paginator=paginator,
                    data_selector=data_selector,
                    hooks=hooks,
                ):
                    yield map(
                        exclude_elements,
                        map(transform, filter(row_filter, page)),
                    )

            resources[resource_name] = dlt.resource(
                paginate_resource,
                **resource_kwargs,  # TODO: implement typing.Unpack
            )(
                method=endpoint_config.get("method", "get"),
                path=endpoint_config.get("path"),
                params=request_params,
                json=request_json,
                paginator=paginator,
                data_selector=endpoint_config.get("data_selector"),
                hooks=hooks,
                row_filter=row_filter,
                transform=transform,
                exclude_columns=exclude_columns,
            )

        else:
            predecessor = resources[resolved_param.resolve_config["resource"]]

            base_params = exclude_keys(request_params, {resolved_param.param_name})

            def paginate_dependent_resource(
                items: List[Dict[str, Any]],
                method: HTTPMethodBasic,
                path: str,
                params: Dict[str, Any],
                paginator: Optional[BasePaginator],
                data_selector: Optional[jsonpath.TJsonPath],
                hooks: Optional[Dict[str, Any]],
                client: RESTClient = client,
                resolved_param: ResolvedParam = resolved_param,
                include_from_parent: List[str] = include_from_parent,
                incremental_object: Optional[Incremental[Any]] = incremental_object,
                incremental_param: Optional[IncrementalParam] = incremental_param,
                incremental_cursor_transform: Optional[
                    Callable[..., Any]
                ] = incremental_cursor_transform,
            ) -> Generator[Any, None, None]:
                if incremental_object:
                    params = _set_incremental_params(
                        params,
                        incremental_object,
                        incremental_param,
                        incremental_cursor_transform,
                    )

                for item in items:
                    formatted_path, parent_record = process_parent_data_item(
                        path, item, resolved_param, include_from_parent
                    )

                    for child_page in client.paginate(
                        method=method,
                        path=formatted_path,
                        params=params,
                        paginator=paginator,
                        data_selector=data_selector,
                        hooks=hooks,
                    ):
                        if parent_record:
                            for child_record in child_page:
                                child_record.update(parent_record)
                        yield child_page

            resources[resource_name] = dlt.resource(  # type: ignore[call-overload]
                paginate_dependent_resource,
                data_from=predecessor,
                **resource_kwargs,  # TODO: implement typing.Unpack
            )(
                method=endpoint_config.get("method", "get"),
                path=endpoint_config.get("path"),
                params=base_params,
                paginator=paginator,
                data_selector=endpoint_config.get("data_selector"),
                hooks=hooks,
            )

    return resources


def _set_incremental_params(
    params: Dict[str, Any],
    incremental_object: Incremental[Any],
    incremental_param: IncrementalParam,
    transform: Optional[Callable[..., Any]],
) -> Dict[str, Any]:
    def identity_func(x: Any) -> Any:
        return x

    if transform is None:
        transform = identity_func
    params[incremental_param.start] = transform(incremental_object.last_value)
    if incremental_param.end:
        params[incremental_param.end] = transform(incremental_object.end_value)
    return params


def _validate_param_type(
    request_params: Dict[str, Union[ResolveParamConfig, IncrementalParamConfig, Any]]
) -> None:
    for _, value in request_params.items():
        if isinstance(value, dict) and value.get("type") not in PARAM_TYPES:
            raise ValueError(
                f"Invalid param type: {value.get('type')}. Available options: {PARAM_TYPES}"
            )


# XXX: This is a workaround pass test_dlt_init.py
# since the source uses dlt.source as a function
def _register_source(source_func: Callable[..., DltSource]) -> None:
    import inspect
    from dlt.common.configuration import get_fun_spec
    from dlt.common.source import _SOURCES, SourceInfo

    spec = get_fun_spec(source_func)
    func_module = inspect.getmodule(source_func)
    _SOURCES[source_func.__name__] = SourceInfo(
        SPEC=spec,
        f=source_func,
        module=func_module,
    )


_register_source(rest_api_source)<|MERGE_RESOLUTION|>--- conflicted
+++ resolved
@@ -253,17 +253,13 @@
                 hooks: Optional[Dict[str, Any]],
                 client: RESTClient = client,
                 incremental_object: Optional[Incremental[Any]] = incremental_object,
-<<<<<<< HEAD
-                incremental_param: IncrementalParam = incremental_param,
-                row_filter: Callable[[Any], bool] = row_filter,
-                transform: Callable[[Any], Any] = transform,
-                exclude_columns: List[jsonpath.TJsonPath] = exclude_columns,
-=======
                 incremental_param: Optional[IncrementalParam] = incremental_param,
                 incremental_cursor_transform: Optional[
                     Callable[..., Any]
                 ] = incremental_cursor_transform,
->>>>>>> 1fb30282
+                row_filter: Callable[[Any], bool] = row_filter,
+                transform: Callable[[Any], Any] = transform,
+                exclude_columns: List[jsonpath.TJsonPath] = exclude_columns,
             ) -> Generator[Any, None, None]:
                 def exclude_elements(item: Any) -> Any:
                     for exclude_path in exclude_columns:  # noqa: B023
