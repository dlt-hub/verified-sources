"""Generic API Source"""

import copy
from typing import (
    Type,
    Any,
    Dict,
    Tuple,
    List,
    NamedTuple,
    Optional,
    TypedDict,
    Union,
)
import graphlib

import dlt
from dlt.common.validation import validate_dict
from dlt.common.schema.typing import (
    TColumnNames,
    # TSchemaContract,
    TTableFormat,
    TTableSchemaColumns,
    TWriteDisposition,
)
from dlt.extract.incremental import Incremental
from dlt.extract.source import DltResource, DltSource
from dlt.extract.typing import TTableHintTemplate
<<<<<<< HEAD
from dlt.sources.helpers.requests.retry import Client
=======
from dlt.common import logger
>>>>>>> 06a054ed

from .auth import BearerTokenAuth, AuthBase
from .client import RESTClient
from .paginators import (
    BasePaginator,
    HeaderLinkPaginator,
    JSONResponsePaginator,
    UnspecifiedPaginator,
    SinglePagePaginator,
)
from .utils import remove_key, deep_merge


PAGINATOR_MAP = {
    "json_links": JSONResponsePaginator,
    "header_links": HeaderLinkPaginator,
    "auto": UnspecifiedPaginator,
    "single_page": SinglePagePaginator,
}


PaginatorConfigDict = Dict[str, Any]
PaginatorType = Union[Any, BasePaginator, str, PaginatorConfigDict]


class AuthConfig(TypedDict, total=False):
    token: str


class ClientConfig(TypedDict, total=False):
    base_url: str
    auth: Optional[AuthConfig]
    paginator: Optional[PaginatorType]
    request_client: Client
    ignore_http_status_codes: Optional[List[int]]


class IncrementalConfig(TypedDict, total=False):
    cursor_path: str
    initial_value: str
    param: str


class ResolveConfig(NamedTuple):
    resource_name: str
    field_path: str


class ResolvedParam(NamedTuple):
    param_name: str
    resolve_config: ResolveConfig


class Endpoint(TypedDict, total=False):
    path: Optional[str]
    method: Optional[str]
    params: Optional[Dict[str, Any]]
    json: Optional[Dict[str, Any]]
    paginator: Optional[PaginatorType]


# TODO: check why validate_dict does not respect total=False
class EndpointResource(TypedDict, total=False):
    name: TTableHintTemplate[str]
    endpoint: Optional[Union[str, Endpoint]]
    write_disposition: Optional[TTableHintTemplate[TWriteDisposition]]
    parent: Optional[TTableHintTemplate[str]]
    columns: Optional[TTableHintTemplate[TTableSchemaColumns]]
    primary_key: Optional[TTableHintTemplate[TColumnNames]]
    merge_key: Optional[TTableHintTemplate[TColumnNames]]
    incremental: Optional[Incremental[Any]]
    table_format: Optional[TTableHintTemplate[TTableFormat]]
    include_from_parent: Optional[List[str]]


class FlexibleEndpointResource(EndpointResource, total=False):
    name: Optional[TTableHintTemplate[str]]


class RESTAPIConfig(TypedDict):
    client: ClientConfig
    resource_defaults: Optional[FlexibleEndpointResource]
    resources: List[Union[str, EndpointResource]]


def get_paginator_class(paginator_type: str) -> Type[BasePaginator]:
    try:
        return PAGINATOR_MAP[paginator_type]
    except KeyError:
        available_options = ", ".join(PAGINATOR_MAP.keys())
        raise ValueError(
            f"Invalid paginator: {paginator_type}. "
            f"Available options: {available_options}"
        )


def create_paginator(
    paginator_config: PaginatorType
) -> Optional[BasePaginator]:
    if isinstance(paginator_config, BasePaginator):
        return paginator_config

    if isinstance(paginator_config, str):
        paginator_class = get_paginator_class(paginator_config)
        return paginator_class()

    if isinstance(paginator_config, dict):
        paginator_type = paginator_config.get("type", "auto")
        paginator_class = get_paginator_class(paginator_type)
        return paginator_class(**remove_key(paginator_config, "type"))

    return None


def create_auth(auth_config: Optional[AuthConfig]) -> Optional[AuthBase]:
    if isinstance(auth_config, AuthBase):
        return auth_config
    return BearerTokenAuth(auth_config.get("token")) if auth_config else None


def make_client_config(config: Dict[str, Any]) -> ClientConfig:
    client_config = config.get("client", {})
    return {
        "base_url": client_config.get("base_url"),
        "auth": create_auth(client_config.get("auth")),
        "paginator": create_paginator(client_config.get("paginator")),
        "request_client": client_config.get("request_client"),
        "ignore_http_status_codes": client_config.get("ignore_http_status_codes"),
    }


def setup_incremental_object(
    request_params: Dict[str, Any], incremental_config: Optional[IncrementalConfig]
) -> Tuple[Optional[Incremental[Any]], Optional[str]]:
    for key, value in request_params.items():
        if isinstance(value, dlt.sources.incremental):
            return value, key
        if isinstance(value, dict) and value.get("type") == "incremental":
            return (
                dlt.sources.incremental(
                    value.get("cursor_path"), initial_value=value.get("initial_value")
                ),
                key,
            )

    return setup_incremental_object_from_config(incremental_config)


def setup_incremental_object_from_config(
    config: Optional[IncrementalConfig],
) -> Tuple[Optional[Incremental[Any]], Optional[str]]:
    return (
        (
            dlt.sources.incremental(
                config.get("cursor_path"), initial_value=config.get("initial_value")
            ),
            config.get("param"),
        )
        if config
        else (None, None)
    )


def make_parent_key_name(resource_name: str, field_name: str) -> str:
    return f"_{resource_name}_{field_name}"


@dlt.source
def rest_api_source(config: RESTAPIConfig) -> List[DltResource]:
    """
    Creates and configures a REST API source for data extraction.

    Example:
        pokemon_source = rest_api_source({
            "client": {
                "base_url": "https://pokeapi.co/api/v2/",
                "paginator": "json_links",
            },
            "endpoints": {
                "pokemon": {
                    "params": {
                        "limit": 100, # Default page size is 20
                    },
                    "resource": {
                        "primary_key": "id",
                    }
                },
            },
        })
    """
    return rest_api_resources(config)


def rest_api_resources(config: RESTAPIConfig) -> List[DltResource]:
    """
    Creates and configures a REST API source for data extraction.

    Example:
        github_source = rest_api_resources_v3({
            "client": {
                "base_url": "https://api.github.com/repos/dlt-hub/dlt/",
                "auth": {
                    "token": dlt.secrets["token"],
                },
            },
            "resource_defaults": {
                "primary_key": "id",
                "write_disposition": "merge",
                "endpoint": {
                    "params": {
                        "per_page": 100,
                    },
                },
            },
            "resources": [
                {
                    "name": "issues",
                    "endpoint": {
                        "path": "issues",
                        "params": {
                            "sort": "updated",
                            "direction": "desc",
                            "state": "open",
                            "since": {
                                "type": "incremental",
                                "cursor_path": "updated_at",
                                "initial_value": "2024-01-25T11:21:28Z",
                            },
                        },
                    },
                },
                {
                    "name": "issue_comments",
                    "endpoint": {
                        "path": "issues/{issue_number}/comments",
                        "params": {
                            "issue_number": {
                                "type": "resolve",
                                "resource": "issues",
                                "field": "number",
                            }
                        },
                    },
                },
            ],
        })
    """

    validate_dict(RESTAPIConfig, config, path=".")

    client = RESTClient(**make_client_config(config))
    dependency_graph = graphlib.TopologicalSorter()
    endpoint_resource_map = {}
    resources = {}

    default_resource_config = config.get("resource_defaults", {})

    resource_list = config.get("resources")

    if resource_list is None:
        raise ValueError("No resources defined")

    # Create the dependency graph
    for resource_kwargs in resource_list:
        endpoint_resource = make_endpoint_resource(
            resource_kwargs, default_resource_config
        )

        resource_name = endpoint_resource["name"]

        resolved_params = find_resolved_params(endpoint_resource["endpoint"])

        if len(resolved_params) > 1:
            raise ValueError(
                f"Multiple resolved params for resource {resource_name}: {resolved_params}"
            )

        predecessors = set(x.resolve_config.resource_name for x in resolved_params)

        dependency_graph.add(resource_name, *predecessors)
        endpoint_resource["_resolved_param"] = (
            resolved_params[0] if resolved_params else None
        )

        if resource_name in endpoint_resource_map:
            raise ValueError(f"Resource {resource_name} has already been defined")

        endpoint_resource_map[resource_name] = endpoint_resource

    # Create the resources
    for resource_name in dependency_graph.static_order():
        endpoint_resource = endpoint_resource_map[resource_name]
        endpoint_config = endpoint_resource["endpoint"]
        request_params = endpoint_config.get("params", {})
        paginator = create_paginator(endpoint_config.get("paginator"))

        # TODO: Remove _resolved_param from endpoint_resource
        resolved_param: ResolvedParam = endpoint_resource.pop("_resolved_param", None)
        include_from_parent: list[str] = endpoint_resource.pop(
            "include_from_parent", []
        )
        if not resolved_param and include_from_parent:
            raise ValueError(
                f"Resource {resource_name} has include_from_parent but is not "
                "dependent on another resource"
            )

        resource_kwargs = remove_key(endpoint_resource, "endpoint")

        incremental_object, incremental_param = setup_incremental_object(
            request_params, endpoint_config.get("incremental")
        )

        if resolved_param is None:

            def paginate_resource(
                method,
                path,
                params,
                paginator,
                incremental_object=incremental_object,
                incremental_param=incremental_param,
            ):
                if incremental_object:
                    params[incremental_param] = incremental_object.last_value

                yield from client.paginate(
                    method=method,
                    path=path,
                    params=params,
                    paginator=paginator,
                )

            resources[resource_name] = dlt.resource(
                paginate_resource, **resource_kwargs
            )(
                method=endpoint_config.get("method", "get"),
                path=endpoint_config.get("path"),
                params=request_params,
                paginator=paginator,
            )

        else:
            predecessor = resources[resolved_param.resolve_config.resource_name]

            param_name = resolved_param.param_name
            request_params.pop(param_name, None)

            def paginate_dependent_resource(
                items,
                method,
                path,
                params,
                paginator,
                param_name=param_name,
                field_path=resolved_param.resolve_config.field_path,
            ):
                items = items or []
                for item in items:
                    formatted_path = path.format(**{param_name: item[field_path]})
                    parent_resource_name = resolved_param.resolve_config.resource_name

                    parent_record = (
                        {
                            make_parent_key_name(parent_resource_name, key): item[key]
                            for key in include_from_parent
                        }
                        if include_from_parent
                        else None
                    )

                    for child_page in client.paginate(
                        method=method,
                        path=formatted_path,
                        params=params,
                        paginator=paginator,
                    ):
                        if parent_record:
                            for child_record in child_page:
                                child_record.update(parent_record)
                        yield child_page

            resources[resource_name] = dlt.resource(
                paginate_dependent_resource,
                data_from=predecessor,
                **resource_kwargs,
            )(
                method=endpoint_config.get("method", "get"),
                path=endpoint_config.get("path"),
                params=request_params,
                paginator=paginator,
            )

    return list(resources.values())


def make_endpoint_resource(
    resource: Union[str, EndpointResource], default_config: EndpointResource
) -> EndpointResource:
    """
    Creates an EndpointResource object based on the provided resource
    definition and merges it with the default configuration.

    This function supports defining a resource in multiple formats:
    - As a string: The string is interpreted as both the resource name
        and its endpoint path.
    - As a dictionary: The dictionary must include `name` and `endpoint`
        keys. The `endpoint` can be a string representing the path,
        or a dictionary for more complex configurations. If the `endpoint`
        is missing the `path` key, the resource name is used as the `path`.
    """
    if isinstance(resource, str):
        resource = {"name": resource, "endpoint": {"path": resource}}
        return deep_merge(copy.deepcopy(default_config), resource)

    if "endpoint" in resource and isinstance(resource["endpoint"], str):
        resource["endpoint"] = {"path": resource["endpoint"]}

    if "name" not in resource:
        raise ValueError("Resource must have a name")

    if "path" not in resource["endpoint"]:
        resource["endpoint"]["path"] = resource["name"]

    return deep_merge(copy.deepcopy(default_config), resource)


def make_resolved_param(
    key: str, value: Union[ResolveConfig, Dict[str, Any]]
) -> Optional[ResolvedParam]:
    if isinstance(value, ResolveConfig):
        return ResolvedParam(key, value)
    if isinstance(value, dict) and value.get("type") == "resolve":
        return ResolvedParam(
            key,
            ResolveConfig(resource_name=value["resource"], field_path=value["field"]),
        )
    return None


def find_resolved_params(endpoint_config: Endpoint) -> List[ResolvedParam]:
    """
    Find all resolved params in the endpoint configuration and return
    a list of ResolvedParam objects.

    Resolved params are either of type ResolveConfig or are dictionaries
    with a key "type" set to "resolve".
    """
    return [
        make_resolved_param(key, value)
        for key, value in endpoint_config.get("params", {}).items()
        if isinstance(value, ResolveConfig)
        or (isinstance(value, dict) and value.get("type") == "resolve")
    ]

def check_connection(
    source: DltSource,
    *resource_names: list[str],
) -> tuple[bool, str]:
    try:
        list(source.with_resources(*resource_names).add_limit(1))
        return (True, "")
    except Exception as e:
        logger.error(f"Error checking connection: {e}")
        return (False, str(e))<|MERGE_RESOLUTION|>--- conflicted
+++ resolved
@@ -26,11 +26,8 @@
 from dlt.extract.incremental import Incremental
 from dlt.extract.source import DltResource, DltSource
 from dlt.extract.typing import TTableHintTemplate
-<<<<<<< HEAD
+from dlt.common import logger
 from dlt.sources.helpers.requests.retry import Client
-=======
-from dlt.common import logger
->>>>>>> 06a054ed
 
 from .auth import BearerTokenAuth, AuthBase
 from .client import RESTClient
