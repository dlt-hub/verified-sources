--- conflicted
+++ resolved
@@ -9,10 +9,7 @@
     Literal,
 )
 
-<<<<<<< HEAD
 from dlt.common import jsonpath
-=======
->>>>>>> 01a08cb8
 from dlt.extract.items import TTableHintTemplate
 from dlt.extract.incremental import Incremental
 
@@ -95,13 +92,8 @@
     name: TTableHintTemplate[str]
 
 
-<<<<<<< HEAD
 class DefaultEndpointResource(EndpointResourceBase, total=False):
     name: Optional[TTableHintTemplate[str]]
-=======
-class FlexibleEndpointResource(EndpointResource, total=False):
-    name: Optional[TTableHintTemplate[str]]  # type: ignore[misc]
->>>>>>> 01a08cb8
 
 
 class RESTAPIConfig(TypedDict):
