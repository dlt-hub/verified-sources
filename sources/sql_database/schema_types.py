--- conflicted
+++ resolved
@@ -40,22 +40,6 @@
         if add_precision:
             col["precision"] = 32
     elif isinstance(sql_t, sqltypes.Integer):
-<<<<<<< HEAD
-        col = dict(name=sql_col.name, data_type="bigint", precision=32)
-    elif isinstance(sql_t, sqltypes.Numeric) and not isinstance(sql_t, sqltypes.Float):
-        col = dict(
-            name=sql_col.name,
-            data_type="decimal",
-            precision=sql_t.precision,
-            scale=sql_t.scale,
-        )
-    elif isinstance(sql_t, sqltypes.Float):
-        col = dict(name=sql_col.name, data_type="double")
-    elif isinstance(sql_t, sqltypes.Boolean):
-        col = dict(name=sql_col.name, data_type="bool")
-    elif isinstance(sql_t, sqltypes.JSON):
-        col = dict(name=sql_col.name, data_type="complex")
-=======
         col["data_type"] = "bigint"
     elif isinstance(sql_t, sqltypes.Numeric):
         # dlt column type depends on the data returned by the sql alchemy dialect
@@ -73,7 +57,6 @@
                     col["scale"] = sql_t.scale
                 elif sql_t.decimal_return_scale is not None:
                     col["scale"] = sql_t.decimal_return_scale
->>>>>>> 817822ce
     elif isinstance(sql_t, sqltypes.String):
         col["data_type"] = "text"
         if add_precision and sql_t.length:
