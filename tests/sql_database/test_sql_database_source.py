--- conflicted
+++ resolved
@@ -9,16 +9,12 @@
 from datetime import datetime  # noqa: I251
 
 import dlt
+from dlt.common import json
 from dlt.common.utils import uniq_id
 from dlt.common.schema.typing import TTableSchemaColumns, TColumnSchema, TSortOrder
-<<<<<<< HEAD
 from dlt.common.configuration.exceptions import ConfigFieldMissingException
 
 from dlt.extract.exceptions import ResourceExtractionError
-=======
-from dlt.common import json
->>>>>>> d4016ca6
-
 from dlt.sources import DltResource
 from dlt.sources.credentials import ConnectionStringCredentials
 
@@ -45,6 +41,20 @@
     )
 
 
+def convert_json_to_text(t):
+    if isinstance(t, sa.JSON):
+        return sa.Text
+    return t
+
+
+def default_test_callback(
+    destination_name: str, backend: TableBackend
+) -> Optional[Callable[[sa.types.TypeEngine], sa.types.TypeEngine]]:
+    if backend == "pyarrow" and destination_name == "bigquery":
+        return convert_json_to_text
+    return None
+
+
 def test_pass_engine_credentials(sql_source_db: SQLAlchemySourceDB) -> None:
     # verify database
     database = sql_database(
@@ -59,7 +69,6 @@
     assert len(list(table)) == sql_source_db.table_infos["chat_message"]["row_count"]
 
 
-<<<<<<< HEAD
 def test_named_sql_table_config(sql_source_db: SQLAlchemySourceDB) -> None:
     # set the credentials per table name
     os.environ[
@@ -134,20 +143,6 @@
         len(list(sql_database(schema=sql_source_db.schema).with_resources("app_user")))
         > 0
     )
-=======
-def convert_json_to_text(t):
-    if isinstance(t, sa.JSON):
-        return sa.Text
-    return t
-
-
-def default_test_callback(
-    destination_name: str, backend: TableBackend
-) -> Optional[Callable[[sa.types.TypeEngine], sa.types.TypeEngine]]:
-    if backend == "pyarrow" and destination_name == "bigquery":
-        return convert_json_to_text
-    return None
->>>>>>> d4016ca6
 
 
 @pytest.mark.parametrize("destination_name", ALL_DESTINATIONS)
@@ -970,7 +965,6 @@
     assert_row_counts(pipeline, sql_source_db, ["app_user", "chat_message_view"])
 
 
-<<<<<<< HEAD
 def test_pass_engine_credentials(sql_source_db: SQLAlchemySourceDB) -> None:
     # verify database
     database = sql_database(
@@ -983,7 +977,8 @@
         sql_source_db.engine, table="chat_message", schema=sql_source_db.schema
     )
     assert len(list(table)) == sql_source_db.table_infos["chat_message"]["row_count"]
-=======
+
+
 @pytest.mark.parametrize("backend", ["pyarrow", "pandas", "sqlalchemy"])
 @pytest.mark.parametrize("standalone_resource", [True, False])
 @pytest.mark.parametrize("reflection_level", ["minimal", "full", "full_with_precision"])
@@ -1091,7 +1086,6 @@
             assert columns["unsupported_array_1"]["data_type"] == "complex"
 
             assert isinstance(json.loads(rows[0]["unsupported_array_1"]), list)
->>>>>>> d4016ca6
 
 
 def assert_row_counts(
