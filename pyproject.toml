--- conflicted
+++ resolved
@@ -9,10 +9,7 @@
 
 [tool.poetry.dependencies]
 python = "^3.8.1"
-<<<<<<< HEAD
-=======
 dlt = {version = "^0.2.5", extras = ["redshift", "bigquery", "postgres", "duckdb"]}
->>>>>>> 11b9bf1b
 
 [tool.poetry.group.dev.dependencies]
 mypy = "^0.991"
@@ -38,18 +35,11 @@
 zenpy = "^2.0.25"
 
 
-<<<<<<< HEAD
-
-
-[tool.poetry.group.matomo.dependencies]
-dlt = "^0.2.5"
-=======
 [tool.poetry.group.google_analytics.dependencies]
 google-analytics-data = "^0.16.2"
 google-api-python-client = "^2.86.0"
 google-auth-oauthlib = "^1.0.0"
 requests-oauthlib = "^1.3.1"
->>>>>>> 11b9bf1b
 
 [build-system]
 requires = ["poetry-core"]
