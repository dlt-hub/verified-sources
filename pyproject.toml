# do not add any other tools within the tables belonging to tool.poetry. add them at the end.
# see blake at the bottom

[tool.poetry]
name = "dlt-verified-sources"
version = "0.1.0"
description = "Initial set of dlt sources with demo pipelines installable with `dlt init` command"
authors = ["Various Authors <team@dlthub.com>"]
license = "MIT"
readme = "README.md"
packages = [{include = "sources"}]

[tool.poetry.dependencies]
python = ">=3.8.1,<3.13"
<<<<<<< HEAD
dlt = {version = "0.4.4", allow-prereleases = true, extras = ["redshift", "bigquery", "postgres", "duckdb", "s3", "gs"]}
graphlib-backport = {version = "*", python = "<3.9"}
=======
dlt = {version = "0.4.5", allow-prereleases = true, extras = ["redshift", "bigquery", "postgres", "duckdb", "s3", "gs"]}
>>>>>>> 9369fca3

[tool.poetry.group.dev.dependencies]
mypy = "1.6.1"
flake8 = "^6.0.0"
pytest = "^7.2.0"
bandit = "^1.7.4"
flake8-bugbear = "^22.12.6"
flake8-tidy-imports = "^4.8.0"
flake8-encodings = "^0.5.0.post1"
flake8-builtins = "^2.1.0"
types-requests = "^2.28.11.7"
mimesis = "^7.0.0"
requests-mock = "^1.10.0"
pandas-stubs = "^2.0.0"
black = "^23.3.0"
pypdf2 = "^3.0.1"
greenlet = "<3.0.0"
confluent-kafka = "^2.3.0"

[tool.poetry.group.sql_database.dependencies]
sqlalchemy = ">=1.4"
pymysql = "^1.0.3"

[tool.poetry.group.google_sheets.dependencies]
google-api-python-client = "^2.78.0"

[tool.poetry.group.google_analytics.dependencies]
google-analytics-data = "^0.16.2"
google-api-python-client = "^2.86.0"
google-auth-oauthlib = "^1.0.0"
requests-oauthlib = "^1.3.1"

[tool.poetry.group.stripe_analytics.dependencies]
pandas = "^2.0.0"
stripe = "^5.0.0"
types-stripe = "^3.5.2.14"

[tool.poetry.group.asana_dlt.dependencies]
asana = "^3.2.1"

[tool.poetry.group.facebook_ads.dependencies]
facebook-business = "^17.0.2"

[tool.poetry.group.salesforce.dependencies]
simple-salesforce = "^1.12.4"

[tool.poetry.group.unstructured_data_lint.dependencies]
langchain = "^0.0.219"
openai = "^0.27.8"

[tool.poetry.group.unstructured_data.dependencies]
langchain = "^0.0.219"
unstructured = "^0.7.10"
openai = "^0.27.8"
chromadb = "^0.3.26"
tiktoken = "^0.4.0"

[tool.poetry.group.mongodb.dependencies]
pymongo = "^4.3.3"

[tool.poetry.group.airtable.dependencies]
pyairtable = "^2.1.0.post1"


[tool.poetry.group.filesystem.dependencies]
adlfs = ">=2023.9.0"

[build-system]
requires = ["poetry-core"]
build-backend = "poetry.core.masonry.api"

[tool.black]
include = '.*py$'<|MERGE_RESOLUTION|>--- conflicted
+++ resolved
@@ -12,12 +12,8 @@
 
 [tool.poetry.dependencies]
 python = ">=3.8.1,<3.13"
-<<<<<<< HEAD
-dlt = {version = "0.4.4", allow-prereleases = true, extras = ["redshift", "bigquery", "postgres", "duckdb", "s3", "gs"]}
+dlt = {version = "0.4.5", allow-prereleases = true, extras = ["redshift", "bigquery", "postgres", "duckdb", "s3", "gs"]}
 graphlib-backport = {version = "*", python = "<3.9"}
-=======
-dlt = {version = "0.4.5", allow-prereleases = true, extras = ["redshift", "bigquery", "postgres", "duckdb", "s3", "gs"]}
->>>>>>> 9369fca3
 
 [tool.poetry.group.dev.dependencies]
 mypy = "1.6.1"
