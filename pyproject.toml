--- conflicted
+++ resolved
@@ -10,9 +10,7 @@
 [tool.poetry.dependencies]
 python = "^3.8.1"
 dlt = {version = "^0.2.7", extras = ["redshift", "bigquery", "postgres", "duckdb"]}
-black = "^23.3.0"
 firebase-admin = "^6.1.0"
-black = "^23.3.0"
 
 [tool.poetry.group.dev.dependencies]
 mypy = "^0.991"
@@ -30,10 +28,10 @@
 [tool.black] 
 include = 'tests.*py|pipelines/asana_dlt.*py'
 
-<<<<<<< HEAD
 
-=======
->>>>>>> 9f80e13b
+[tool.black] 
+include = 'tests.*py|pipelines/asana_dlt.*py'
+
 [tool.poetry.group.sql_database.dependencies]
 sqlalchemy = ">=1.4"
 pymysql = "^1.0.3"
