# do not add any other tools within the tables belonging to tool.poetry. add them at the end.
# see blake at the bottom

[tool.poetry]
name = "dlt-verified-sources"
version = "0.1.0"
description = "Initial set of dlt sources with demo pipelines installable with `dlt init` command"
authors = ["Various Authors <team@dlthub.com>"]
license = "MIT"
readme = "README.md"
packages = [{include = "sources"}]

[tool.poetry.dependencies]
python = ">=3.8.1,<3.13"
<<<<<<< HEAD
dlt = {version = ">=0.5.1a1", allow-prereleases = true, extras = ["redshift", "bigquery", "postgres", "duckdb"]}
=======
dlt = {version = "0.5.1", allow-prereleases = true, extras = ["redshift", "bigquery", "postgres", "duckdb"]}
>>>>>>> 2a26ee1c
graphlib-backport = {version = "*", python = "<3.9"}

[tool.poetry.group.dev.dependencies]
mypy = "^1.10.0"
flake8 = "^6.0.0"
pytest = "^7.2.0"
bandit = "^1.7.4"
flake8-bugbear = "^22.12.6"
flake8-tidy-imports = "^4.8.0"
flake8-encodings = "^0.5.0.post1"
flake8-builtins = "^2.1.0"
types-requests = "^2.28.11.7"
mimesis = "^7.0.0"
requests-mock = "^1.10.0"
pandas-stubs = "^2.0.0"
black = "^23.3.0"
pypdf2 = "^3.0.1"
greenlet = "<3.0.0"
confluent-kafka = "^2.3.0"
types-psycopg2 = "^2.9.0"
pytest-mock = "^3.12.0"
twisted = "22.10.0"
pytest-forked = "^1.6.0"
pendulum = "^3.0.0"

[tool.poetry.group.sql_database.dependencies]
sqlalchemy = ">=1.4"
pymysql = "^1.0.3"
connectorx = ">=0.3.1"

[tool.poetry.group.pg_replication.dependencies]
psycopg2-binary = ">=2.9.9"

[tool.poetry.group.google_sheets.dependencies]
google-api-python-client = "^2.78.0"

[tool.poetry.group.google_analytics.dependencies]
google-analytics-data = "^0.16.2"
google-api-python-client = "^2.86.0"
google-auth-oauthlib = "^1.0.0"
requests-oauthlib = "^1.3.1"

[tool.poetry.group.stripe_analytics.dependencies]
pandas = "^2.0.0"
stripe = "^5.0.0"
types-stripe = "^3.5.2.14"

[tool.poetry.group.asana_dlt.dependencies]
asana = "^3.2.1"

[tool.poetry.group.facebook_ads.dependencies]
facebook-business = "^17.0.2"

[tool.poetry.group.google_ads.dependencies]
google-ads = "^21.1.0"
google-api-python-client = "^2.129.0"

[tool.poetry.group.salesforce.dependencies]
simple-salesforce = "^1.12.4"

[tool.poetry.group.unstructured_data_lint.dependencies]
langchain = "^0.0.219"
openai = "^0.27.8"

[tool.poetry.group.unstructured_data.dependencies]
langchain = "^0.0.219"
unstructured = "^0.7.10"
openai = "^0.27.8"
chromadb = "^0.3.26"
tiktoken = "^0.4.0"

[tool.poetry.group.mongodb.dependencies]
pymongo = "^4.3.3"
pymongoarrow = ">=1.3.0"

[tool.poetry.group.airtable.dependencies]
pyairtable = "^2.1.0.post1"


[tool.poetry.group.filesystem.dependencies]
fsspec = ">=2023.10.0"
adlfs = ">=2023.10.0"
s3fs = {version = ">=2022.4.0"}
gcsfs = {version = ">=2022.4.0"}


[tool.poetry.group.scrapy.dependencies]
scrapy = "^2.11.0"
twisted = "22.10.0"

[build-system]
requires = ["poetry-core"]
build-backend = "poetry.core.masonry.api"

[tool.black]
include = '.*py$'<|MERGE_RESOLUTION|>--- conflicted
+++ resolved
@@ -12,11 +12,7 @@
 
 [tool.poetry.dependencies]
 python = ">=3.8.1,<3.13"
-<<<<<<< HEAD
-dlt = {version = ">=0.5.1a1", allow-prereleases = true, extras = ["redshift", "bigquery", "postgres", "duckdb"]}
-=======
 dlt = {version = "0.5.1", allow-prereleases = true, extras = ["redshift", "bigquery", "postgres", "duckdb"]}
->>>>>>> 2a26ee1c
 graphlib-backport = {version = "*", python = "<3.9"}
 
 [tool.poetry.group.dev.dependencies]
