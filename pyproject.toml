[tool.poetry]
name = "dlt-verified-pipelines"
version = "0.1.0"
description = "Initial set of dlt pipelines installable with `dlt init` command"
authors = ["Various Authors <team@dlthub.com>"]
license = "MIT"
readme = "README.md"
packages = [{include = "pipelines"}]

[tool.poetry.dependencies]
python = "^3.8.1"
<<<<<<< HEAD
dlt = {version = "^0.2.5", extras = ["redshift", "bigquery", "postgres", "duckdb"]}
=======
dlt = {version = "^0.2.6", extras = ["redshift", "bigquery", "postgres", "duckdb"]}
>>>>>>> 3cd0d0f3

[tool.poetry.group.dev.dependencies]
mypy = "^0.991"
flake8 = "^6.0.0"
pytest = "^7.2.0"
bandit = "^1.7.4"
flake8-bugbear = "^22.12.6"
flake8-tidy-imports = "^4.8.0"
flake8-encodings = "^0.5.0.post1"
flake8-builtins = "^2.1.0"
types-requests = "^2.28.11.7"
mimesis = "^7.0.0"
requests-mock = "^1.10.0"

[tool.poetry.group.sql_database.dependencies]
sqlalchemy = ">=1.4"
pymysql = "^1.0.3"


[tool.poetry.group.google_sheets.dependencies]
google-api-python-client = "^2.78.0"


[tool.poetry.group.zenpy.dependencies]
zenpy = "^2.0.25"


[tool.poetry.group.google_analytics.dependencies]
google-analytics-data = "^0.16.2"
google-api-python-client = "^2.86.0"
google-auth-oauthlib = "^1.0.0"
requests-oauthlib = "^1.3.1"

[tool.poetry.group.stripe_analytics.dependencies]
pandas = "^2.0.0"
stripe = "^5.0.0"

[tool.poetry.group.asana_dlt.dependencies]
asana = "^3.2.1"

[tool.poetry.group.shopify_dlt.dependencies]
shopifyapi = "^12.3.0"

[tool.poetry.group.facebook_ads.dependencies]
facebook-business = "^16.0.2"

<<<<<<< HEAD
[build-system]
requires = ["poetry-core"]
build-backend = "poetry.core.masonry.api"
=======



[tool.poetry.group.shopify_dlt.dependencies]
shopifyapi = "^12.3.0"
>>>>>>> 3cd0d0f3
<|MERGE_RESOLUTION|>--- conflicted
+++ resolved
@@ -9,11 +9,7 @@
 
 [tool.poetry.dependencies]
 python = "^3.8.1"
-<<<<<<< HEAD
-dlt = {version = "^0.2.5", extras = ["redshift", "bigquery", "postgres", "duckdb"]}
-=======
 dlt = {version = "^0.2.6", extras = ["redshift", "bigquery", "postgres", "duckdb"]}
->>>>>>> 3cd0d0f3
 
 [tool.poetry.group.dev.dependencies]
 mypy = "^0.991"
@@ -60,14 +56,6 @@
 [tool.poetry.group.facebook_ads.dependencies]
 facebook-business = "^16.0.2"
 
-<<<<<<< HEAD
 [build-system]
 requires = ["poetry-core"]
-build-backend = "poetry.core.masonry.api"
-=======
-
-
-
-[tool.poetry.group.shopify_dlt.dependencies]
-shopifyapi = "^12.3.0"
->>>>>>> 3cd0d0f3
+build-backend = "poetry.core.masonry.api"